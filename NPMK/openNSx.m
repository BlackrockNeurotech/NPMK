function varargout = openNSx(varargin)

% openNSx
% 
% Opens and reads an NSx file then returns all file information in a NSx
% structure. Works with File Spec 2.1, 2.2, 2.3, and 3.0.
% 
% OUTPUT = openNSx('ver')
% OUTPUT = openNSx(FNAME, 'read', 'report', 'e:xx:xx', 'c:xx:xx', 't:xx:xx', MODE, 'precision', 'skipfactor', 'nozeropad').
% 
% All input arguments are optional. Input arguments can be in any order.
%
%   'ver':        Immediately return version information for openNSx
%                 without processing any files.
%
%   FNAME:        Path of the file to be opened. If FNAME is omitted, a
%                 file selection dialog box will appear.
%
%   'noread':     Do not read the data contained in the file. Return only
%                 header information. ('read' input still accepted for
%                 legacy purposes, but is redundant with default behavior.)
%                 DEFAULT: 'read'
%
%   'report':     Show a summary report if user passes this argument.
%                 DEFAULT: No report.
%
%   'electrodes',XX:YY
%   'e:XX:YY':    User can specify which electrodes need to be read. The
%                 number of electrodes can be greater than or equal to 1
%                 and less than or equal to 256. The electrodes can be
%                 selected either by specifying a range (e.g. 20:45) or by
%                 indicating individual electrodes (e.g. 3,6,7,90) or both.
%                 Note that, when individual channels are to be read, all
%                 channels in between will also be read. The prorgam will
%                 then remove the unwanted channels. This may result in a
%                 large memory footprint. If memory issues arrise please
%                 consider placing openNSx in a for loop and reading
%                 individual channels.
%                 This field needs to be preceded by the prefix 'e:'. See
%                 example for more details. If this option is selected the
%                 user will be promped for a CMP mapfile (see: KTUEAMapFile)
%                 provided by Blackrock Microsystems. This feature requires
%                 KTUEAMapFile to be present in path.
%                 DEFAULT: will read all existing electrodes.
%
%   'channels',XX:YY
%   'c:XX:YY':    User can specify which channels need to be read. The
%                 number of channels can be greater than or equal to 1
%                 and less than or equal to 272. The channels can be
%                 selected either by specifying a range (e.g. 20:45) or by
%                 indicating individual channels (e.g. 3,6,7,90) or both.
%                 Note that, when individual channels are to be read, all
%                 channels in between will also be read. The prorgam will
%                 then remove the unwanted channels. This may result in a
%                 large memory footprint. If memory issues arrise please
%                 consider placing openNSx in a for loop and reading
%                 individual channels.
%                 This field needs to be preceded by the prefix 'c:'. See
%                 example for more details.
%                 DEFAULT: will read all existing analog channels.
%
%   'duration',XX:YY
%   't:XX:YY':    User can specify the beginning and end of the data
%                 segment to be read. If the start time is greater than the
%                 length of data the program will exit with an errorNS
%                 message. If the end time is greater than the length of
%                 data the end packet will be selected for end of data. The
%                 user can specify the start and end values by comma 
%                 (e.g. [20,50]) or by a colon (e.g. [20:50]). To use this
%                 argument the user must specify the [electrodes] or the
%                 interval will be used for [electrodes] automatically.
%                 This field needs to be preceded by the prefix 't:'. 
%                 Note that if 'mode' is 'sample' the start duration cannot
%                 be less than 1. The duration is inclusive.
%                 See example for more details.
%                 DEFAULT: will read the entire file.
%
%   MODE:         Specify the units of duration values specified with 
%                 'duration' (or 't:XX:YY') input. Valid values of MODE are
%                       'sec', 'secs', 'second', 'seconds'
%                       'min', 'mins', 'minute', 'minutes'
%                       'hour', 'hours'
%                       'sample', 'samples'
%                 DEFAULT: 'sample'
%
%   'uV':         Read the recording waveforms in unit of uV instead of raw
%                 values. Note that this conversion requires 'double'
%                 precision; if this argument is provided and precision has
%                 been set to 'int16' or 'short', it will be updated to 
%                 'double' with a warning.
%
%   'precision',P
%   'p:P':
%   P             Specify the precision P for data read from the NSx file.
%                 Valid options are 'double' (64-bit floating point) or
%                 'int16' (or, equivalently, 'short'; 16-bit signed
%                 integer). Data are stored in the file as int16 values. 
%                 Still, while 'int16' uses less memory, be mindful of
%                 the limitations of integer data types
%                 (https://www.mathworks.com/help/matlab/numeric-types.html).
%                 Note that if the argument 'uV' is provided (conversion
%                 from raw values to uV units), the precision will be
%                 automatically set to 'double' if it is not already.
%                 DEFAULT: 'int16'.
%
%   'skipfactor',S
%   's:S':        Decimate data read from disk, e.g., to quickly preview
%                 data. The integer S will determine how many samples to
%                 skip. For example, if S is 2 then every other sample is
%                 read. This action is decimation only: no anti-aliasing
%                 filter is applied.
%                 DEFAULT: 1 (every sample read)
%
%   'zeropad':    Prepend the data with zeros to compensate for non-zero 
%                 start time. Note that timestamps in newer data files may
%                 be in the 10^18 range. Prepending this many zeros is not
%                 advisable for normal computer systems, nor does it carry
%                 the same logic as older data files where time zero was
%                 relevant to the recording.
%                 DEFAULT: No zero padding.
%
%   'noalign':    Do not apply bug fix for clock drift in Central release
%                 7.6.0. In executing the bug fix (if this argument is not
%                 provided), samples may be added or removed to restore
%                 clock alignment. Changes are made at evenly spaced points
%                 throughout the file. Samples are added by duplicating the
%                 prior sample; they are removed by deleting a sample.
%                 DEFAULT: Alignment occurs with warnings.
%
%   'max_tick_multiple', M:
%                 Newer data files use PTP (precision time protocol) and
%                 timestamp each sample of data, instead of only the first
%                 sample in a frame of contiguous samples. To detect pauses
%                 in a PTP recording, openNSx processes the file in frames:
%                 it reads the timestamp of the first and last packets in
%                 each frame (see 'packets_per_frame') and checks whether
%                 the elapsed time is greater than it should be, assuming
%                 contiguously recorded packets at the expected sampling
%                 rate. The threshold M for the difference of elapsed time
%                 is set as a multiple of the expected sampling interval.
%                 If M is too small, openNSx will detect spurious pauses.
%                 If it is too high, pauses will be missed. Note that due
%                 to jitter in sample timing, this value should be set in
%                 coordination with the number of packets in each frame
%                 (see 'packets_per_frame') to ensure the sum of jittered
%                 sampling intervals does not exceed the detection
%                 threshold.
%                 DEFAULT: 2 (equivalent to missing one sample)
%
%   'packets_per_frame', P:
%                 Newer data files use PTP (precision time protocol) and
%                 timestamp each sample of data, instead of only the first
%                 sample in a frame of contiguous samples. To detect pauses
%                 in a PTP recording, openNSx processes the file in frames,
%                 each containing P packets: it reads the timestamp of the
%                 first and last packets in each frame and checks whether
%                 the elapsed time is greater than it should be, assuming
%                 contiguously recorded packets at the expected sampling
%                 rate (see 'max_tick_multiple'). The number of frames F is
%                 given by CEIL(TOTAL_PACKETS/P), where TOTAL_PACKETS is
%                 the number of packets in the file. Note that this method
%                 reads only F+1 timestamps from disk if there are no
%                 pauses detected. For each frame containing one or more
%                 detected pauses, all P timestamps in the frame are read
%                 from disk to identify the specific samples between which
%                 the pauses occur. Thus, P can be increased to lower F,
%                 but it should not be so large that a vector of P doubles
%                 would not fit in memory. Note also that because of jitter
%                 in sample timing, setting this value too large may lead
%                 to spurious detections (i.e., the sum of jitter could be
%                 greater than the detection threshold).
%                 DEFAULT: 100,000 packets per frame.
%
%   OUTPUT:       The NSx structure.
%
%   Example 1: 
%   openNSx('report','read','c:\data\sample.ns5', 'e:15:30', 't:3:10','min', 'p:short', 's:5');
%
%   or equivalently
%   openNSx('report','read','c:\data\sample.ns5', 'electrodes', 15:30, 'duration', 3:10, 'min', 'precision', 'short', 'skipfactor', 5);
%
%   In the example above, the file c:\data\sample.ns5 will be used. A
%   report of the file contents will be shown. The data will be read from
%   electrodes 15 through 50 in the 3-10 minute time interval. A decimated 
%   version of the datafile will be read, where only every 5th sample is
%   read.
%
%   Example 2:
%   openNSx('read','c:15:30');
%
%   In the example above, the user will be prompted for the file. The file
%   will be read using 'int16' precision as default. All time points of
%   channels 15 through 30 will be read.
%
%%%%%%%%%%%%%%%%%%%%%%%%%%%%%%%%%%%%%%%%%%%%%%%%%%%%%%%%%%%%%%%%%%%%%%%%%%%
%   Kian Torab
%   support@blackrockmicro.com
%   Blackrock Microsystems
%%%%%%%%%%%%%%%%%%%%%%%%%%%%%%%%%%%%%%%%%%%%%%%%%%%%%%%%%%%%%%%%%%%%%%%%%%%

% Version History
%
% 5.1.8.2:
%   - Fixed the way DayOfWeek is read in MetaTags.
%
% 5.1.9.0:
%   - Fixed a bug where with skipFactor being read correctly as a num.
%
% 5.1.10.0:
%   - Updated feature to save data headers for a paused file. It is a
%     dependent feature for seperatePausedNSx.
%
% 5.1.11.0:
%   - Fixed an issue where 1 sample would not be read when using the
%     t:xx:xx argument and 'sample'.
%   - Fixed an error when 'duration' was used to load specific data length.
%
% 5.1.12.0:
%   - Better error handling if a file is not provided and an output
%     variable was requested by the calling function.
%
% 5.2.0.0: June 12, 2014
%   - It removes the extra ElectrodesInfo entried for channels not
%     read if 'c:XX:XX' or 'e:XX:XX' are used.
%   - It reports variable ChannelCount under MetaTags correctly.
%   - It automatically compensate for any NSx file with non-0 beginnings
%     and adds 0s for to the begining of the file to properly align the
%     timestamps.
%
% 5.2.1.0: June 12, 2014
%   - Fixed a small bug where extra 0s were tacked on to the beginning of
%     paused file segments.
%   - Updated the version.
%
% 5.2.2.0: June 13, 2014
%   - Fixed bug for when 'noread' was used on a paused file.
%
% 6.0.1.0: December 2, 2014
%   - Fixed a bug related to file format 2.1 not being read correctly.
%   - Corrected the way Filename, FileExt, and FilePath was being
%     processed.
%   - File dialogue now only shows NSx files on non Windows-based
%     computers.
%   - Added 512 synchronized reading capability.
%   - Now on non-Windows computers only NSx files are shown in the file
%     dialogue.
%   - Fixed the date in NSx.MetaTags.DateTime.
%
% 6.1.0.0: March, 15 2015
%   - Added the ability to read from networked drives in Windows.
%   - Fixed the DateTime variable in MetaTags.
%   - Fixed the date in NSx.MetaTags.DateTime (again).
%   - Fixed a bug related to starting and stopping packets when a specific
%     time is passed to the function.
%   - Fixed a bug where 512+ ch rules were being applied to smaller channel
%     count configuration.
%
% 6.1.1.0: June 15, 2015
%   - Bug fixes related to timestamps when the recording didn't start at
%     proctime 0.
%
% 6.2.0.0: October 1, 2015
%   - Fixed a bug related to reading the correct length of time when a skip
%     factor was used.
%   - Bug fixes related to information that separatePausedNSx depends on.
%   - Added 'uV' as an option to read the data in the unit of uV.
%
% 6.2.1.0: April 16, 2016
%   - Fixed a bug related to converting the unit to uV in case of having
%     multiple data segments (paused file).
%
% 6.2.2.0: July 6, 2016
%   - Fixed another bug related to converting the unit to uV.
%
% 6.3.0.0: August 3, 2016
%   - Added support for loading a segment of paused files.
%
% 6.3.1.0: August 31, 2016
%   - Fixed a bug when reading a non-o start across a paused segment.
%
% 6.4.0.0: December 1, 2016
%   - Fixed a serious bug related to loading paused files.
%   - Fixed a bug where an empty data segment resulted in a cell structure.
%
% 6.4.1.0: June 15, 2017
%   - It is no longer necessary to provide the full path for loading a
%     file.
%
% 6.4.2.0: September 1, 2017
%   - Fixed a bug related to reading data from sample that is not 1 and
%     timestamp that used to get reset to 0.
%
% 6.4.3.0: September 13, 2017
%   - Removed a redundant block of code that was accidentally placed in the
%     script twice.
%   - Checks to see if there's a newer version of NPMK is available.
%
% 6.4.3.1: January 24, 2020
%   - Changed file opening access from r+ to r.
%
% 7.0.0.0: January 27, 2020
%   - Added support for 64-bit timestamps in NEV and NSx.
%
% 7.1.0.0: April 14, 2020
%   - Added option to load the data without zero padding to compensate for 
%     a non-zero start time. (David Kluger)
%   - Bug fixes and documentation updates (David Kluger)
%
% 7.1.1.0: June 11, 2020
%   - Fixed a bug related to fread and MATLAB 2020a.
%
% 7.3.0.0: September 11, 2020
%   - Fixed a bug related to fread and MATLAB 2020a.
%   - Gives a warning about FileSpec 3.0 and gives the user options for how 
%     to proceed.
%   - Added a warning about the data unit and that by default it in the
%     unit of 250 nV or 1/4 �V.
%   - If the units are in "raw", ths correct information is now written to
%     the electrodes header: 250 nV (raw). 
%
% 7.3.1.0: October 2, 2020
%   - If the units are in �V (openNSx('uv'), ths correct information is now 
%     written to the electrodes header: 1000 nV (raw). 
%
% 7.3.2.0: October 23, 2020
%   - Fixed a typo.
%
% 7.4.0.0: October 29, 2020
%   - Undid changes made to AnalogUnit and instead implemented
%     NSx.ElectrodesInfo.Resolution to show what the resolution of the data
%     is. By default, the resolution is set to 0.250 �V. If used with
%     parameter 'uv', the resolution will be 1 �V. To always convert the
%     data to �V, divide NSx.Data(CHANNEL,:) by
%     NSx.ElectrodesInfo(CHANNEL).Resolution.
%
% 7.4.1.0: April 20, 2021
%   - Fixed a bug related to file opening.
%
% 7.4.2.0: May 5, 2021
%   - Fixed a bug related to NeuralSG file format (File Spec 2.1).
%
% 7.4.3.0: July 16, 2021
%   - Fixed a minor bug for when the data header is not written properly
%     and the data needs to be used to calculate the data length.
%
% 7.4.4.0: April 1, 2023
%   - Accounts for many segments in files for clock drift correction
%   - Changed 'zeropad' default behavior to be 'no'
%
% 7.4.5.0: December 6, 2023
%   - Better support for reading files recorded from Gemini systems
%   - Improved speed and memory usage for Gemini system recordings
%   - Change messages about errors to actual errors
%   - NPMK SettingsManager, getFile, and NPMKverChecker made optional
%   - Force 'double' precision (with warning) if conversion to uV requested
%   - Repair skipfactor implementation
%   - Clean up documentation
%   - Clean up code
%%%%%%%%%%%%%%%%%%%%%%%%%%%%%%%%%%%%%%%%%%%%%%%%%%%%%%%%%%%%%%%%%%%%%%%%%%

%% Define the NSx data structure and sub-branches.
NSx          = struct('MetaTags',[],'Data',[], 'RawData', []);
NSx.MetaTags = struct('FileTypeID',[],'SamplingLabel',[],'ChannelCount',[],'SamplingFreq',[], 'TimeRes', [], ...
                      'ChannelID',[],'DateTime',[],'DateTimeRaw',[], 'Comment', [], 'FileSpec', [], ...
                      'Timestamp', [], 'DataPoints', [], 'DataDurationSec', [], 'openNSxver', [], 'Filename', [], 'FilePath', [], ...
                      'FileExt', []);

NSx.MetaTags.openNSxver = '7.4.5.0';

%% Check for the latest version of NPMK
if exist('NPMKverChecker','file')==2
    NPMKverChecker
end

%% Define constants and defaults
extHeaderEntrySize = 66;
NSx.RawData.PausedFile = 0;
syncShift = 0;
flagFoundSettingsManager = exist('settingsManager','file')==2;
flagFoundGetFile = exist('getFile','file')==2;
NPMKSettings = [];
if flagFoundSettingsManager
    NPMKSettings = settingsManager;
end

% Default values
flagReport = 0;
flagReadData = 1;
flagElectrodeReading = 0;
flagModifiedTime = 0;
flagMultiNSP = 1;
flagZeroPad = 0;
flagAlign = 1;
flagConvertToUv = 0;
flagOneSamplePerPacket = 0;
requestedTimeScale = 'sample';
requestedPrecisionType = 'int16';
requestedSkipFactor = 1;
requestedPacketsPerFrame = 100000;
requestedMaxTickMultiple = 2;
requestedChanRow = [];
requestedFileName = '';

%% Process input arguments
next = '';
for i=1:length(varargin)
    inputArgument = varargin{i};
    if ischar(inputArgument) && strcmpi(inputArgument, 'ver')
        varargout{1} = NSx.MetaTags.openNSxver;
        return;
    elseif ischar(inputArgument) && strcmpi(inputArgument, 'channels')
        next = 'channels';
    elseif ischar(inputArgument) && strcmpi(inputArgument, 'skipfactor')
        next = 'skipfactor';
    elseif ischar(inputArgument) && strcmpi(inputArgument, 'electrodes')
        next = 'electrodes';
    elseif ischar(inputArgument) && strcmpi(inputArgument, 'duration')
        next = 'duration';
    elseif ischar(inputArgument) && strcmpi(inputArgument, 'precision')
        next = 'precision';
    elseif ischar(inputArgument) && strcmpi(inputArgument, 'packets_per_frame')
        next = 'packets_per_frame';
    elseif ischar(inputArgument) && strcmpi(inputArgument, 'max_tick_multiple')
        next = 'max_tick_multiple';
    elseif ischar(inputArgument) && strcmpi(inputArgument, 'report')
        flagReport = 1;
    elseif ischar(inputArgument) && strcmpi(inputArgument, 'noread')
        flagReadData = 0;
    elseif ischar(inputArgument) && strcmpi(inputArgument, 'nomultinsp')
        flagMultiNSP = 0;
    elseif ischar(inputArgument) && strcmpi(inputArgument, 'zeropad')
        flagZeroPad = 1;
    elseif ischar(inputArgument) && strcmpi(inputArgument, 'uV')
        flagConvertToUv = 1;
    elseif ischar(inputArgument) && strcmpi(inputArgument, 'noalign')
        flagAlign = false;
    elseif ischar(inputArgument) && strcmpi(inputArgument, 'read')
        flagReadData = 1;
    elseif ischar(inputArgument) && ((strncmp(inputArgument, 't:', 2) && inputArgument(3) ~= '\' && inputArgument(3) ~= '/') || strcmpi(next, 'duration'))
        if strncmp(inputArgument, 't:', 2)
            inputArgument(1:2) = [];
            inputArgument = str2num(inputArgument); %#ok<ST2NM>
        elseif ischar(inputArgument)
            inputArgument = str2num(inputArgument); %#ok<ST2NM>
        end
        flagModifiedTime = 1;
        requestedStartValue = inputArgument(1);
        requestedEndValue = inputArgument(end);
        next = '';
    elseif ischar(inputArgument) && ((strncmp(inputArgument, 'e:', 2) && inputArgument(3) ~= '\' && inputArgument(3) ~= '/') || strcmpi(next, 'electrodes'))
        assert(exist('KTUEAMapFile','file')==2,'To read data by ''electrodes'' the function KTUEAMapFile needs to be in path.');
        mapFile = KTUEAMapFile;
        requestedElectrodes = str2num(inputArgument(3:end)); %#ok<ST2NM>
        if min(requestedElectrodes)<1 || max(requestedElectrodes)>128
            assert(min(requestedElectrodes)>=1 && max(requestedElectrodes)<=128, 'The electrode number cannot be less than 1 or greater than 128.');
        end
        requestedChannels = nan(1,length(requestedElectrodes));
        for chanIDX = 1:length(requestedElectrodes)
            requestedChannels(chanIDX) = mapFile.Electrode2Channel(requestedElectrodes(chanIDX));
        end
        flagElectrodeReading = 1;
        next = '';
    elseif ischar(inputArgument) && ((strncmp(inputArgument, 's:', 2) && inputArgument(3) ~= '\' && inputArgument(3) ~= '/') || strcmpi(next, 'skipFactor'))
        if strncmp(inputArgument, 's:', 2)
            requestedSkipFactor = str2num(inputArgument(3:end)); %#ok<ST2NM>
        elseif ischar(inputArgument)
            requestedSkipFactor = str2num(inputArgument); %#ok<ST2NM>
        else
            requestedSkipFactor = inputArgument;
        end
        next = '';
    elseif ischar(inputArgument) && ((strncmp(inputArgument, 'c:', 2) && inputArgument(3) ~= '\' && inputArgument(3) ~= '/') || strcmpi(next, 'channels'))
        if strncmp(inputArgument, 'c:', 2)
            requestedChanRow = str2num(inputArgument(3:end)); %#ok<ST2NM>
        elseif ischar(inputArgument)
            requestedChanRow = str2num(inputArgument(3:end)); %#ok<ST2NM>
        else
            requestedChanRow = inputArgument;
        end
        next = '';
    elseif ischar(inputArgument) && (any(strcmpi(inputArgument,{'double','int16','short'})) || (strncmp(varargin{i}, 'p:', 2) && inputArgument(3) ~= '\' && inputArgument(3) ~= '/') || strcmpi(next, 'precision'))
        if strncmpi(inputArgument, 'p:', 2)
            precisionTypeRaw = inputArgument(3:end);
        else
            precisionTypeRaw = inputArgument;
        end
        switch precisionTypeRaw
            case {'int16','short'}
                requestedPrecisionType = 'int16';
            case 'double'
                requestedPrecisionType = 'double';
            otherwise
                error('Precision type is not valid. Refer to ''help'' for more information.');
        end
        next = '';
    elseif strcmpi(next, 'packets_per_frame')
        if ischar(inputArgument)
            requestedPacketsPerFrame = str2double(inputArgument);
        else
            requestedPacketsPerFrame = inputArgument;
        end
    elseif strcmpi(next, 'max_tick_multiple')
        if ischar(inputArgument)
            requestedMaxTickMultiple = str2double(inputArgument);
        else
            requestedMaxTickMultiple = inputArgument;
        end
    elseif ischar(inputArgument) && ...
            (strncmpi(inputArgument,'hours',4) || strncmpi(inputArgument,'hrs',2) || ...
            strncmpi(inputArgument,'minutes',3) || strncmpi(inputArgument,'mins',3) || ...
            strncmpi(inputArgument,'seconds',3) || strncmpi(inputArgument,'secs',3) || ...
            strncmpi(inputArgument,'samples',4))
        requestedTimeScale = inputArgument;
    elseif ischar(inputArgument) && length(inputArgument)>3 && ...
            (strcmpi(inputArgument(3),'\') || ...
            strcmpi(inputArgument(1),'/') || ...
            strcmpi(inputArgument(2),'/') || ...
            strcmpi(inputArgument(1:2), '\\') || ...
            strcmpi(inputArgument(end-3), '.'))
        requestedFileName = inputArgument;
        assert(exist(requestedFileName, 'file')==2,'The file does not exist.');
    else
        error(['Invalid argument ''' inputArgument '''.']);
    end
end
clear next;

% check uV conversion versus data type
if flagConvertToUv && ~strcmpi(requestedPrecisionType,'double')
    warning('Conversion to uV requires double precision; updating from %s to comply',requestedPrecisionType);
    requestedPrecisionType = 'double';
end

if ~flagReadData
    warning('Reading the header information only.');
end

if flagReport
    disp(['openNSx ' NSx.MetaTags.openNSxver]);
end

%% Identify data file name, path, and extension
%  for later use, and validate the entry.
if isempty(requestedFileName)
    title = 'Choose an NSx file...';
    filterSpec = '*.ns1;*.ns2;*.ns3;*.ns4;*.ns5;*.ns6;*.ns6m';
    if flagFoundGetFile
        [requestedFileName, requestedFilePath] = getFile(filterSpec, title);
    else
        [requestedFileName, requestedFilePath] = uigetfile(filterSpec, title);
    end
    assert(ischar(requestedFileName),'No file selected');
    [~, ~, requestedFileExtension] = fileparts(requestedFileName);
else
    if isempty(fileparts(requestedFileName))
        requestedFileName = which(requestedFileName);
    end
    [requestedFilePath,requestedFileName, requestedFileExtension] = fileparts(requestedFileName);
    requestedFileName = [requestedFileName requestedFileExtension];
    requestedFilePath  = [requestedFilePath '/'];
end
assert(ischar(requestedFileName)||requestedFileName~=0,'Could not identify file to read');
fileFullPath = fullfile(requestedFilePath, requestedFileName);
[NSx.MetaTags.FilePath, NSx.MetaTags.Filename, NSx.MetaTags.FileExt] = fileparts(fileFullPath);

% Check to see if 512 setup and calculate offset
if flagMultiNSP
    flag512 = regexp(requestedFileName, '-i[0123]-', 'ONCE');
    if ~isempty(flag512)
        syncShift = multiNSPSync(fullfile(requestedFilePath, requestedFileName));
    else
        flagMultiNSP = 0;
    end
end

%% Loading .x files for multiNSP configuration
if strcmpi(requestedFileExtension(2:4), 'ns6') && length(requestedFileExtension) == 5
    requestedFilePath(1) = requestedFileName(end);
    requestedFileName(end) = [];
end

%% Measure time required to load data
tic;

%% Process file

FID = fopen([requestedFilePath requestedFileName], 'r', 'ieee-le');
try
    
    %% Read Headers
    NSx.MetaTags.FileTypeID = fread(FID, [1,8], 'uint8=>char');
    if strcmpi(NSx.MetaTags.FileTypeID, 'NEURALSG')
        
        %% Read Basic Header
        basicHeaderBytes           = fread(FID, 24, '*uint8');
        NSx.MetaTags.FileSpec      = '2.1';
        NSx.MetaTags.SamplingLabel = char(basicHeaderBytes(1:16));
        NSx.MetaTags.TimeRes       = double(30000);
        NSx.MetaTags.SamplingFreq  = NSx.MetaTags.TimeRes / double(typecast(basicHeaderBytes(17:20),'uint32'));
        channelCount               = double(typecast(basicHeaderBytes(21:24),'uint32'));
        NSx.MetaTags.ChannelCount  = channelCount;
        
        %% Read Extended Header
        extendedHeaderSize = channelCount*4;
        extendedHeaderBytes = fread(FID, extendedHeaderSize, '*uint8');
        NSx.MetaTags.ChannelID = typecast(extendedHeaderBytes, 'uint32');
        try
            t                          = dir(fileFullPath);
            NSx.MetaTags.DateTime      = t.date;
        catch ME2
            warning('openNSx:NEURALSG_datetime','Could not compute date from file: %s',ME2.message)
            NSx.MetaTags.DateTime  = '';
        end
        timestampSize             = 4;
    elseif or(strcmpi(NSx.MetaTags.FileTypeID, 'NEURALCD'), strcmpi(NSx.MetaTags.FileTypeID, 'BRSMPGRP'))
        
        %% Read Basic Header
        basicHeaderBytes           = fread(FID, 306, '*uint8');
        NSx.MetaTags.FileSpec      = [num2str(double(basicHeaderBytes(1))) '.' num2str(double(basicHeaderBytes(2)))];
        %BasicHeaderSize            = double(typecast(BasicHeader(3:6), 'uint32'));
        NSx.MetaTags.SamplingLabel = char(basicHeaderBytes(7:22))';
        NSx.MetaTags.Comment       = char(basicHeaderBytes(23:278))';
        NSx.MetaTags.TimeRes       = double(typecast(basicHeaderBytes(283:286), 'uint32'));
        NSx.MetaTags.SamplingFreq  = double(30000 / double(typecast(basicHeaderBytes(279:282), 'uint32')));
        t                          = double(typecast(basicHeaderBytes(287:302), 'uint16'));
        channelCount               = double(typecast(basicHeaderBytes(303:306), 'uint32'));
        NSx.MetaTags.ChannelCount  = channelCount;
        if strcmpi(NSx.MetaTags.FileTypeID, 'NEURALCD')
            timestampSize = 4;
        elseif strcmpi(NSx.MetaTags.FileTypeID, 'BRSMPGRP')
            timestampSize = 8;
        end
        
        % Removing extra garbage characters from the Comment field.
        NSx.MetaTags.Comment(find(NSx.MetaTags.Comment==0,1):end) = 0;
        
        %% Read Extended Header
        extendedHeaderSize = double(channelCount * extHeaderEntrySize);
        extendedHeaderBytes = fread(FID, extendedHeaderSize, '*uint8');
        for headerIDX = 1:channelCount
            byteOffset = double((headerIDX-1)*extHeaderEntrySize);
            NSx.ElectrodesInfo(headerIDX).Type = char(extendedHeaderBytes((1:2)+byteOffset))';
            assert(strcmpi(NSx.ElectrodesInfo(headerIDX).Type, 'CC'),'extended header not supported');
            
            NSx.ElectrodesInfo(headerIDX).ElectrodeID = typecast(extendedHeaderBytes((3:4)+byteOffset), 'uint16');
            NSx.ElectrodesInfo(headerIDX).Label = char(extendedHeaderBytes((5:20)+byteOffset))';
            NSx.ElectrodesInfo(headerIDX).ConnectorBank = char(extendedHeaderBytes(21+byteOffset) + ('A' - 1));
            NSx.ElectrodesInfo(headerIDX).ConnectorPin   = extendedHeaderBytes(22+byteOffset);
            NSx.ElectrodesInfo(headerIDX).MinDigiValue   = typecast(extendedHeaderBytes((23:24)+byteOffset), 'int16');
            NSx.ElectrodesInfo(headerIDX).MaxDigiValue   = typecast(extendedHeaderBytes((25:26)+byteOffset), 'int16');
            NSx.ElectrodesInfo(headerIDX).MinAnalogValue = typecast(extendedHeaderBytes((27:28)+byteOffset), 'int16');
            NSx.ElectrodesInfo(headerIDX).MaxAnalogValue = typecast(extendedHeaderBytes((29:30)+byteOffset), 'int16');
            NSx.ElectrodesInfo(headerIDX).AnalogUnits    = char(extendedHeaderBytes((31:46)+byteOffset))';
            if flagConvertToUv
                NSx.ElectrodesInfo(headerIDX).Resolution = 1;
            else
                NSx.ElectrodesInfo(headerIDX).Resolution = ...
                    round(double(NSx.ElectrodesInfo(headerIDX).MaxAnalogValue) / double(NSx.ElectrodesInfo(headerIDX).MaxDigiValue),4);
            end
            %         if strcmpi(waveformUnits, 'uV')
            %             NSx.ElectrodesInfo(headerIDX).AnalogUnits    = '1000 nV (raw)   ';
            %         else
            %             conversion = int16(double(NSx.ElectrodesInfo(headerIDX).MaxAnalogValue) / double(NSx.ElectrodesInfo(headerIDX).MaxDigiValue)*1000);
            %             NSx.ElectrodesInfo(headerIDX).AnalogUnits    = [num2str(conversion), ' nV (raw)    '];
            %         end
            NSx.ElectrodesInfo(headerIDX).HighFreqCorner = typecast(extendedHeaderBytes((47:50)+byteOffset), 'uint32');
            NSx.ElectrodesInfo(headerIDX).HighFreqOrder  = typecast(extendedHeaderBytes((51:54)+byteOffset), 'uint32');
            NSx.ElectrodesInfo(headerIDX).HighFilterType = typecast(extendedHeaderBytes((55:56)+byteOffset), 'uint16');
            NSx.ElectrodesInfo(headerIDX).LowFreqCorner  = typecast(extendedHeaderBytes((57:60)+byteOffset), 'uint32');
            NSx.ElectrodesInfo(headerIDX).LowFreqOrder   = typecast(extendedHeaderBytes((61:64)+byteOffset), 'uint32');
            NSx.ElectrodesInfo(headerIDX).LowFilterType  = typecast(extendedHeaderBytes((65:66)+byteOffset), 'uint16');
        end
        
        % Parse DateTime
        NSx.MetaTags.DateTimeRaw = t.';
        NSx.MetaTags.DateTime = datestr(datenum(t(1), t(2), t(4), t(5), t(6), t(7)));
    else
        error('Unsupported file spec %s', NSx.MetaTags.FileSpec);
    end
    
    % Check zeropad if timeres is 1e9
    if NSx.MetaTags.TimeRes > 1e5
        assert(~flagZeroPad,'No zeropad for nanosecond resolution timestamps');
    end
    
    % Copy ChannelID to MetaTags for filespec 2.2, 2.3, and 3.0 for compatibility with filespec 2.1
    if or(strcmpi(NSx.MetaTags.FileTypeID, 'NEURALCD'), strcmpi(NSx.MetaTags.FileTypeID, 'BRSMPGRP'))
        NSx.MetaTags.ChannelID = [NSx.ElectrodesInfo.ElectrodeID]';
    end
    
    %% Identify key points in file
    f.EOexH = double(ftell(FID));
    fseek(FID, 0, 'eof');
    f.EOF = double(ftell(FID));
    
    %% Save raw headers for saveNSx
    NSx.RawData.Headers = [uint8(NSx.MetaTags.FileTypeID(:)); basicHeaderBytes(:); extendedHeaderBytes(:)];
    
    %% Determine the number of channels to read
    if ~flagElectrodeReading
        if isempty(requestedChanRow)
            requestedChannels = NSx.MetaTags.ChannelID;
        else
            assert(all(requestedChanRow<=channelCount),'Channel numbers must be less than or equal to the total number of channels in the file (%d)',channelCount);
            requestedChannels = NSx.MetaTags.ChannelID(requestedChanRow);
            NSx.MetaTags.ChannelCount = length(requestedChannels);
        end
    else
        NSx.MetaTags.ChannelCount = length(requestedChannels);
    end
    
    if isempty(requestedChanRow)
        requestedChanRow = nan(1,length(requestedChannels));
        for idx = 1:length(requestedChannels)
            assert(ismember(requestedChannels(idx), NSx.MetaTags.ChannelID),'Channel %d does not exist in this file',requestedChannels(idx));
            requestedChanRow(idx) = find(NSx.MetaTags.ChannelID == requestedChannels(idx),1);
        end
    end
    numChansToRead = double(length(min(requestedChanRow):max(requestedChanRow)));
    
    %% Central v7.6.0 needs corrections for PTP clock drift - DK 20230303
    if NSx.MetaTags.TimeRes > 1e5
        packetSize = 1 + 8 + 4 + channelCount*2; % byte (Header) + uint64 (Timestamp) + uint32 (Samples, always 1) + int16*nChan (Data)
        numPacketsTotal = floor((f.EOF - f.EOexH)/packetSize);
        fseek(FID, f.EOexH + 1 + 8, 'bof'); % byte (Header) + uint64 (Timestamp)
        patchCheck = fread(FID,10,'uint32',packetSize-4); % read "samples" counts from 10 packets
        if sum(patchCheck) == length(patchCheck) % verify all 1
            flagOneSamplePerPacket = true;
        end
    end
    
    %% Identify and describe data segments
    fseek(FID, f.EOexH, 'bof');
    if strcmpi(NSx.MetaTags.FileTypeID, 'NEURALSG')
        NSx.MetaTags.Timestamp = 0; % No timestamp otherwise
        NSx.MetaTags.DataPoints = double(f.EOF-f.EOexH)/(channelCount*2);
        NSx.MetaTags.DataDurationSec = NSx.MetaTags.DataPoints/NSx.MetaTags.SamplingFreq;
    elseif or(strcmpi(NSx.MetaTags.FileTypeID, 'NEURALCD'), strcmpi(NSx.MetaTags.FileTypeID, 'BRSMPGRP'))
        if flagOneSamplePerPacket
            
            % Clock drift patch kills ability to segment files. This check will
            % allow segments to be reintroduced into the data structures if a
            % timestamp difference of 200% greater than expected is identified
            fseek(FID,f.EOexH + 1,'bof'); % + byte (header)
            
            % Process file in frames. initialize with the first packet's
            % timestamp.
            % For each frame, read the timestamp of the last packet.
            % if the difference from the previous frame's last timestamp is
            % larger than expected given consistent sampling rates, define a
            % segment.
            % Move to the next frame.
            ticksPerSample = NSx.MetaTags.TimeRes/NSx.MetaTags.SamplingFreq;
            minimumPauseLength = requestedMaxTickMultiple*ticksPerSample;
            timestampFirst = fread(FID,1,'uint64');
            numPacketsProcessed = 0;
            segmentTimestamps = nan(1,1e3);
            segmentTimestamps(1) = timestampFirst;
            segmentDatapoints = nan(1,1e3);
            segmentDurations = nan(1,1e3);
            currSegment = 1;
            while double(ftell(FID)) < (f.EOF-(packetSize-1-8))
                
                % frames have 'packets_per_frame' packets until the end of the
                % file, when the frame may have fewer packets
                % number of packets per frame includes first/last packet, which
                % means there is one fewer gap than the number of packets
                currPacketStartByte = double(ftell(FID)) - 8 - 1;
                frameNumPackets = min(requestedPacketsPerFrame, (f.EOF - currPacketStartByte)/packetSize);
                if abs(round(frameNumPackets)-frameNumPackets)>0.1
                    warning('File not packet-aligned')
                end
                bytesToFrameLastTimestamp = packetSize*(frameNumPackets-1) - 8;
                
                % compute the ticks expected to elapse in this frame with the
                % smallest detectable pause (2x sample time, or 66.6 usec)
                expectedTicksElapsedNoPause = (frameNumPackets-1) * ticksPerSample;
                expectedTicksElapsedMinPause = expectedTicksElapsedNoPause + (minimumPauseLength - ticksPerSample);
                
                % seek to last packet of this frame and read timestamp
                fseek(FID, bytesToFrameLastTimestamp, 'cof');
                timestampLast = fread(FID,1,'uint64');
                
                % check whether elapsed time for this frame meets or exceeds
                % expected length with minimum gap
                actualTicksElapsed = timestampLast - timestampFirst;
                if actualTicksElapsed >= expectedTicksElapsedMinPause
                    
                    % a gap exists in this frame; we need to identify where it
                    % occurs
                    % save file pointer position
                    currBytePosition = ftell(FID);
                    
                    % rewind to prior last_timestamp
                    fseek(FID, -(bytesToFrameLastTimestamp+8+8), 'cof');
                    
                    % read all timestamps in this frame
                    timestamps = fread(FID, frameNumPackets, 'uint64', packetSize-8)';
                    
                    % find gaps and store if found
                    tsDiffs = diff(timestamps);
                    vals = find(tsDiffs > minimumPauseLength);
                    for jj=1:length(vals)
                        numDatapointsLastSegment = numPacketsProcessed - nansum(segmentDatapoints) + vals(jj);
                        segmentDatapoints(currSegment) = numDatapointsLastSegment;
                        segmentDurations(currSegment) = timestamps(vals(jj)) - segmentTimestamps(currSegment) + 1;
                        segmentTimestamps(currSegment + 1) = timestamps(vals(jj) + 1);
                        currSegment = currSegment + 1;
                    end
                    
                    % restore file pointer position
                    fseek(FID, currBytePosition, 'bof');
                end
                
                % update for next round
                % -1 on the number of packets processed because the last packet
                % is included in the next frame also
                timestampFirst = timestampLast;
                numPacketsProcessed = numPacketsProcessed + frameNumPackets - 1;
            end
            numPacketsProcessed = numPacketsProcessed + 1; % account for the overlapped sample on each frame
            assert(numPacketsProcessed == numPacketsTotal, 'Incosistent number of packets processed (%d) versus number of packets in file (%d)',numPacketsProcessed,(f.EOF-f.EOexH)/packetSize);
            
            % compute number of datapoints in the last segment
            % add one to the number of packets processed to account for the
            % last packet of the file not being included in a subsequent frame
            segmentDatapoints(currSegment) = numPacketsProcessed - nansum(segmentDatapoints);
            segmentDurations(currSegment) = timestampLast - segmentTimestamps(currSegment) + 1;
            
            % add into NSx structure
            NSx.MetaTags.Timestamp = segmentTimestamps(1:currSegment);
            NSx.MetaTags.DataPoints = segmentDatapoints(1:currSegment);
            NSx.MetaTags.DataDurationSec = segmentDurations(1:currSegment)/NSx.MetaTags.TimeRes;
            file.MetaTags.DataDurationTimeRes = segmentDurations(1:currSegment);
        else
            segmentCount = 0;
            while double(ftell(FID)) < f.EOF
                headerByte = fread(FID, 1, 'uint8=>double');
                if headerByte ~= 1
                    % Fixing another bug in Central 6.01.00.00 TOC where DataPoints is
                    % not written back into the Data Header
                    %% BIG NEEDS TO BE FIXED
                    NSx.MetaTags.DataPoints = floor(double(f.EOF - (f.EOexH+1+timestampSize+4))/(channelCount*2));
                    NSx.MetaTags.DataDurationSec = NSx.MetaTags.DataPoints/NSx.MetaTags.SamplingFreq;
                    break;
                end
                segmentCount = segmentCount + 1;
                if strcmpi(NSx.MetaTags.FileTypeID, 'NEURALCD')
                    startTimestamp = fread(FID, 1, 'uint32');
                elseif strcmpi(NSx.MetaTags.FileTypeID, 'BRSMPGRP')
                    startTimestamp = fread(FID, 1, 'uint64');
                end
                if flagMultiNSP
                    
                    % close existing (read-only) file descriptor
                    currBytePosition = ftell(FID);
                    fclose(FID);
                    
                    % open a file descriptor for read/write, write, and close
                    FID = fopen([requestedFilePath requestedFileName], 'r+', 'ieee-le');
                    startTimestamp = startTimestamp + syncShift;
                    fseek(FID, -timestampSize, 'cof');
                    fwrite(FID, startTimestamp, '*uint32');
                    fclose(FID);
                    
                    % re-open read-only and seek to remembered position
                    FID = fopen([requestedFilePath requestedFileName], 'r', 'ieee-le');
                    fseek(FID,currBytePosition,'bof');
                end
                NSx.MetaTags.Timestamp(segmentCount) = startTimestamp;
                NSx.MetaTags.DataPoints(segmentCount) = fread(FID, 1, 'uint32=>double');
                NSx.MetaTags.DataDurationSec(segmentCount) = NSx.MetaTags.DataPoints(segmentCount)/NSx.MetaTags.SamplingFreq;
                file.MetaTags.DataDurationTimeRes(segmentCount) = startTimestamp*NSx.MetaTags.TimeRes/NSx.MetaTags.SamplingFreq;
                fseek(FID, NSx.MetaTags.DataPoints(segmentCount) * channelCount * 2, 'cof');

                % Fixing the bug in 6.01.00.00 TOC where DataPoints is not
                % updated and is left as 0
                % NSx.MetaTags.DataPoints(segmentCount) = (f.EOData(segmentCount)-f.BOData(segmentCount))/(ChannelCount*2);
            end
        end
    end
    
    %% Calculate file pointers for data
    if strcmpi(NSx.MetaTags.FileTypeID, 'NEURALSG')
        % Determining DataPoints
        f.BOData = f.EOexH;
        f.EOData = f.EOF;
    elseif or(strcmpi(NSx.MetaTags.FileTypeID, 'NEURALCD'), strcmpi(NSx.MetaTags.FileTypeID, 'BRSMPGRP'))
        byteOffset = 1 + timestampSize + 4;
        if flagOneSamplePerPacket
            segmentOffset = f.EOexH;
            f.BOData = segmentOffset + byteOffset + [0 packetSize*cumsum(NSx.MetaTags.DataPoints(1:end-1))];
            f.EOData = segmentOffset + packetSize*cumsum(NSx.MetaTags.DataPoints);
        else
            segmentOffset = f.EOexH + (1:length(NSx.MetaTags.DataPoints))*byteOffset;
            f.BOData = segmentOffset + [0 cumsum(channelCount*NSx.MetaTags.DataPoints(1:end-1)*2)];
            f.EOData = segmentOffset + 2*channelCount*cumsum(NSx.MetaTags.DataPoints) - 1;
        end
    end
    
    % Determining if the file has a pause in it
    if length(NSx.MetaTags.DataPoints) > 1
        NSx.RawData.PausedFile = 1;
    end
    
    
    %% Save data headers for saveNSx
    dataHeaderBytes = cell(1,length(f.BOData));
    for ss = 1:length(f.BOData)
        headerByteSize = 1 + timestampSize + 4;
        fseek(FID, f.BOData(ss)-headerByteSize, 'bof');
        dataHeaderBytes{ss} = fread(FID, headerByteSize, '*uint8');
    end
    NSx.RawData.DataHeader = cat(1,dataHeaderBytes{:});
    
    
    %% Remove extra ElectrodesInfo for channels not read
    if or(strcmpi(NSx.MetaTags.FileTypeID, 'NEURALCD'), strcmpi(NSx.MetaTags.FileTypeID, 'BRSMPGRP'))
        for headerIDX = length(NSx.ElectrodesInfo):-1:1
            if ~ismember(headerIDX, requestedChanRow)
                NSx.ElectrodesInfo(headerIDX) = [];
            end
        end
    end
    
    %% Identify and validate requested first and last data points
    % Note that new files that use precision time protocol (PTP), for which
    % there is one sample per packet and hence the user request translates
    % to a starting and ending data packet. In older NSx files, there were
    % multiple samples per packet and the user request is for a starting
    % sample (which would exist inside a data packet). This code refers to
    % "data points" as a broad term to encapsulate both scenarios.
    if ~flagModifiedTime
        
        % default whole file
        requestedStartDataPoint = 1;
        requestedEndDataPoint = sum(NSx.MetaTags.DataPoints);
    else
        
        % TO-DO: utilize Gemini sample-by-sample timestamps
        switch requestedTimeScale
            case {'sec', 'secs', 'second', 'seconds'}
                
                % convert seconds to samples
                requestedStartDataPoint = requestedStartValue * NSx.MetaTags.SamplingFreq + 1;
                requestedEndDataPoint = requestedEndValue * NSx.MetaTags.SamplingFreq;
            case {'min', 'mins', 'minute', 'minutes'}
                
                % convert minutes to samples
                requestedStartDataPoint = requestedStartValue * NSx.MetaTags.SamplingFreq * 60 + 1;
                requestedEndDataPoint = requestedEndValue * NSx.MetaTags.SamplingFreq * 60;
            case {'hour', 'hours'}
                
                % convert hours to samples
                requestedStartDataPoint = requestedStartValue * NSx.MetaTags.SamplingFreq * 3600 + 1;
                requestedEndDataPoint = requestedEndValue * NSx.MetaTags.SamplingFreq * 3600;
            case {'sample','samples'}
                
                % carry over samples
                requestedStartDataPoint = requestedStartValue;
                requestedEndDataPoint = requestedEndValue;
            otherwise
                
                % should never get here based on input argument processing
                error('Unknown requested time scale');
        end
    end
    
    % validate start and end data points
    assert(requestedEndDataPoint>=requestedStartDataPoint,'Start data point (%d) must be less than the end data point (%d)',requestedStartDataPoint,requestedEndDataPoint);
    assert(requestedStartDataPoint<=sum(NSx.MetaTags.DataPoints),'Start data point (%d) is greater than total number of data point (%d)',requestedStartDataPoint,sum(NSx.MetaTags.DataPoints));
    if requestedStartDataPoint <= 0
        warning('Start data point (%d) must be greater than or equal to 1; updating to comply.',requestedStartDataPoint);
        requestedStartDataPoint = 1;
    end
    if requestedEndDataPoint > sum(NSx.MetaTags.DataPoints)
        warning('End data point (%d) must be less than or equal to the total number of data points (%d).',requestedEndDataPoint,sum(NSx.MetaTags.DataPoints));
        response = input('Do you wish to update the last requested data point to last one available in the file and continue? (y/N) ', 's');
        if strcmpi(response,'y')
            warning('Changed end data point from %d to %d',requestedEndDataPoint,sum(NSx.MetaTags.DataPoints));
            requestedEndDataPoint = sum(NSx.MetaTags.DataPoints);
        else
            error('Invalid last requested data point');
        end
    end
    
    %% Identify data segments containing requested packets
    requestedSegments = nan(1,2); % first and last requested segments
    startTimeStampShift = 0;
    
    % user requested specific data points: look for start/end segments
    % containing these data points
    if flagModifiedTime
        dataPointOfInterest = requestedStartDataPoint;
        segmentStartDataPoint = zeros(1,length(NSx.MetaTags.DataPoints));
        segmentDataPoints = zeros(1,length(NSx.MetaTags.DataPoints));
        for currSegment = 1:length(NSx.MetaTags.DataPoints)
            if dataPointOfInterest <= sum(NSx.MetaTags.DataPoints(1:currSegment))
                if all(isnan(requestedSegments))
                    if currSegment == 1
                        segmentStartDataPoint(currSegment) = dataPointOfInterest;
                    else
                        segmentStartDataPoint(currSegment) = dataPointOfInterest - sum(NSx.MetaTags.DataPoints(1:currSegment-1));
                    end
                    startTimeStampShift = (segmentStartDataPoint(currSegment)-1) * NSx.MetaTags.TimeRes / NSx.MetaTags.SamplingFreq;
                    if requestedEndDataPoint <= sum(NSx.MetaTags.DataPoints(1:currSegment))
                        segmentDataPoints(currSegment) = requestedEndDataPoint - sum(NSx.MetaTags.DataPoints(1:currSegment-1)) - segmentStartDataPoint(currSegment) + 1;
                        requestedSegments = [currSegment currSegment];
                        break;
                    end
                    segmentDataPoints(currSegment) = sum(NSx.MetaTags.DataPoints(1:currSegment)) - dataPointOfInterest + 1;
                    dataPointOfInterest = requestedEndDataPoint;
                else
                    segmentStartDataPoint(currSegment) = 1;
                    if currSegment == 1
                        segmentDataPoints(currSegment) = dataPointOfInterest;
                    else
                        segmentDataPoints(currSegment) = dataPointOfInterest - sum(NSx.MetaTags.DataPoints(1:currSegment-1));
                        requestedSegments(2) = currSegment;
                    end
                    break;
                end
                requestedSegments(1) = currSegment;
            else
                if all(isnan(requestedSegments))
                    segmentStartDataPoint(currSegment) = NSx.MetaTags.DataPoints(currSegment);
                    segmentDataPoints(currSegment) = 0;
                elseif isnan(requestedSegments(2))
                    segmentStartDataPoint(currSegment) = 1;
                    segmentDataPoints(currSegment) = NSx.MetaTags.DataPoints(currSegment);
                else
                    segmentStartDataPoint(currSegment) = 1;
                    segmentDataPoints(currSegment) = 0;
                end
            end
        end
    else
        requestedSegments = [1 length(f.BOData)];
        segmentStartDataPoint = ones(1,length(f.BOData));
        segmentDataPoints = NSx.MetaTags.DataPoints;
    end
    
    % calculate total number of data points requested
    numDataPointsRequested = sum(floor(segmentDataPoints/requestedSkipFactor));
    
    
    %% Read data
    file.MetaTags.DataPoints = NSx.MetaTags.DataPoints;
    file.MetaTags.DataDurationSec = NSx.MetaTags.DataDurationSec;
    file.MetaTags.Timestamp = NSx.MetaTags.Timestamp;
    if flagReadData
        
        % loop over requested data segments
        NSx.Data = cell(1,diff(requestedSegments)+1);
        for currSegment = requestedSegments(1):requestedSegments(2)
            outputSegment = currSegment - requestedSegments(1) + 1;
            
            % seek to start of data
            fseek(FID, f.BOData(currSegment), 'bof');
            
            % seek to first requested packet in the current segment
            if flagOneSamplePerPacket
                fseek(FID, (segmentStartDataPoint(currSegment) - 1) * packetSize, 'cof');
            else
                fseek(FID, (segmentStartDataPoint(currSegment) - 1) * 2 * channelCount, 'cof');
            end
            
            % seek to first requested channel in the current packet
            fseek(FID, (find(NSx.MetaTags.ChannelID == min(requestedChannels))-1) * 2, 'cof');
            
            % set up parameters for reading data
            precisionString = sprintf('%d*int16=>%s',numChansToRead,requestedPrecisionType);
            outputDimensions = [numChansToRead floor(segmentDataPoints(currSegment)/requestedSkipFactor)];
            if flagOneSamplePerPacket
                bytesToSkipNormal = packetSize - 2*numChansToRead; % standard (i.e., skip factor==1)
                bytesSkipFactor = packetSize*(requestedSkipFactor - 1); % additional to skip (skip factor > 1)
            else
                bytesToSkipNormal = 2*(channelCount - numChansToRead);
                bytesSkipFactor = 2*channelCount*(requestedSkipFactor-1);
            end
            bytesToSkip = bytesToSkipNormal + bytesSkipFactor; % total
            
            % read data
            NSx.Data{outputSegment} = fread(FID, outputDimensions, precisionString, bytesToSkip);
            
            % define user tags: info specific to data being read
            NSx.MetaTags.Timestamp = NSx.MetaTags.Timestamp(requestedSegments(1):requestedSegments(2));
            NSx.MetaTags.Timestamp(1) = NSx.MetaTags.Timestamp(1) + startTimeStampShift;
            NSx.MetaTags.DataPoints = cellfun(@(x) size(x,2), NSx.Data, 'UniformOutput', true);
            NSx.MetaTags.DataDurationSec = NSx.MetaTags.DataDurationSec(requestedSegments(1):requestedSegments(2));
            NSx.MetaTags.DataDurationSec(1) = NSx.MetaTags.DataDurationSec(1) - (segmentStartDataPoint(requestedSegments(1))-1)/NSx.MetaTags.SamplingFreq;
            NSx.MetaTags.DataDurationSec(end) = NSx.MetaTags.DataPoints(end)/NSx.MetaTags.SamplingFreq;
        end
        
        % verify amount of data read from disk
        numDataPointsRead = sum(cellfun(@(x)size(x,2),NSx.Data));
        if numDataPointsRead~=numDataPointsRequested
            warning('Expected to read %d data points, but output has %d data points.',numDataPointsRequested,numDataPointsRead);
        end
    end
catch ME
    fclose(FID);
    rethrow(ME);
end
fclose(FID);

%% Bug fix
% Fix a bug in 6.03 where data packets with 0 length may be added
if any(NSx.MetaTags.DataPoints == 0) && flagReadData
    segmentsThatAreZero = find(NSx.MetaTags.DataPoints == 0);
    NSx.MetaTags.DataPoints(segmentsThatAreZero) = [];
    NSx.MetaTags.DataDurationSec(segmentsThatAreZero) = [];
    NSx.MetaTags.Timestamp(segmentsThatAreZero) = [];
    NSx.Data(segmentsThatAreZero) = [];
end

%% Remove extra channels that were read, but weren't supposed to be read
% Commenting this section out since I think that previous code should
% capture this - DK 20230303
% channelThatWereRead = min(userRequestedChanRow):max(userRequestedChanRow);
% if ~isempty(setdiff(channelThatWereRead,userRequestedChanRow))
% 	deleteChannels = setdiff(channelThatWereRead, userRequestedChanRow) - min(userRequestedChanRow) + 1;
%     if NSx.RawData.PausedFile
%         for segIDX = 1:size(NSx.Data,2)
%             NSx.Data{segIDX}(deleteChannels,:) = [];
%         end
%     else
%         NSx.Data(deleteChannels,:) = [];
%     end
% end

%% Adjust the ChannelID variable to match the read electrodes
channelIDToDelete = setdiff(1:channelCount, requestedChanRow);
NSx.MetaTags.ChannelID(channelIDToDelete) = [];

%% Zero-pad data if requested
if flagZeroPad
    
    % only operate on first data segment
    currSegment = 1;
    
    % compute how many zeros and total number of values to add
    numZerosToAdd = floor(NSx.MetaTags.Timestamp(currSegment) / requestedSkipFactor);
    if flagMultiNSP
        numZerosToAdd = numZerosToAdd + syncShift;
    end
    numValuesToAdd = NSx.MetaTags.ChannelCount * numZerosToAdd;
    
    % sanity check
    if strcmpi(NSx.MetaTags.FileTypeID, 'BRSMPGRP')
        
        % calculate how many values and how many bytes
        numValuesOfData = sum(cellfun(@numel,NSx.Data));
        if strcmpi(requestedPrecisionType,'int16')
            numBytesToAdd = numValuesToAdd*2;
            numBytesOfData = numValuesOfData*2;
        elseif strcmpi(requestedPrecisionType,'double')
            numBytesToAdd = numValuesToAdd*8;
            numBytesOfData = numValuesOfData*8;
        end
        
        % check whether to show the warning
        flagShowZeroPadWarning = 1;
        if flagFoundSettingsManager
            flagShowZeroPadWarning = NPMKSettings.ShowZeroPadWarning;
        end
        
        % generate warning and ask to continue
        if NSx.MetaTags.Timestamp(1) > 30000 && flagShowZeroPadWarning
            warning('Zero padding would add %d bytes to data which already require %d bytes in memory', numBytesToAdd, numBytesOfData);
            response = input('Do you wish to continue? (y/N) ', 's');
            if ~strcmpi(response, 'y')
                warning('Turned off zero padding by user request');
                flagZeroPad = 0;
            end
        end
        
        % check on continuing to show this warning
        if flagFoundSettingsManager
            response = input('Do you want NPMK to continue to ask you about this every time? (Y/n) ', 's');
            if ~strcmpi(response, 'n')
                NPMKSettings.ShowZeroPadWarning = 1;
            else
                NPMKSettings.ShowZeroPadWarning = 0;
            end
            settingsManager(NPMKSettings);
        end
    end
    
    % perform zero padding
    % (flagZeroPad may be set to false above, so need to re-evaluate)
    if requestedStartDataPoint == 1 && flagZeroPad
        
        % only for the first data segment
        if flagReadData
            NSx.Data{currSegment} = [zeros(NSx.MetaTags.ChannelCount, numZerosToAdd, requestedPrecisionType) NSx.Data{currSegment}];
        end
        
        % update metadata
        NSx.MetaTags.DataPoints(currSegment) = size(NSx.Data{currSegment},2);
        NSx.MetaTags.Timestamp(currSegment) = 0;
        NSx.MetaTags.DataDurationSec(currSegment) = size(NSx.Data{currSegment},2)/NSx.MetaTags.SamplingFreq;
    end
end


%% Adjust for the data's unit.
if flagConvertToUv
    NSx.Data = cellfun(@(x) bsxfun(@rdivide, x, 1./(double([NSx.ElectrodesInfo.MaxAnalogValue])./double([NSx.ElectrodesInfo.MaxDigiValue]))'),NSx.Data ,'UniformOutput',false);
else
    flagShowuVWarning = 1;
    if flagFoundSettingsManager
        flagShowuVWarning = NPMKSettings.ShowuVWarning;
    end
    if flagShowuVWarning
        warning('Note that data are in units of 1/4 µV; see ''uv'' argument.');
    end
    if flagShowuVWarning && flagFoundSettingsManager
        response = input('Do you want NPMK to continue to warn you about this every time? (Y/n) ', 's');
        if ~strcmpi(response, 'n')
            NPMKSettings.ShowuVWarning = 1;
        else
            NPMKSettings.ShowuVWarning = 0;
        end
        settingsManager(NPMKSettings);
    end
end

%% Add implementation of samplealign for cases where it is needed
if flagOneSamplePerPacket && flagAlign
    for ii = 1:length(NSx.Data)
        fileDataLength = file.MetaTags.DataPoints(ii);
        fileDuration = file.MetaTags.DataDurationTimeRes(ii);

        % Calculate the ratio between time gaps and expected time gap
        % based on the sampling rate of the recording. A recording
        % where the claimed sampling rate and true sampling rate based
        % off PTP time are identical will have a ratio of 1;
        samplingRates = fileDuration/fileDataLength/NSx.MetaTags.TimeRes*NSx.MetaTags.SamplingFreq;

        % Calculate the number of samples that should be added or
        % removed
        addedSamples = round((samplingRates-1)*fileDataLength);

        % Establish where the points should be added or removed
        gapIndex = round(fileDataLength/(abs(addedSamples)+1));

        % calculate the portion of samples added/subtracted to the
        % requested data, which may be shorter than the full file
        % use floor because we need addedsamples+1 sections to avoid
        % adding/subtracting samples at the beginning or end of the data.
        addedSamples = floor(addedSamples * NSx.MetaTags.DataPoints(ii)/fileDataLength);
        if addedSamples == 0
            continue;
        end
        
        % split into cell arrays
        dim1Size = size(NSx.Data{ii},1);
        if gapIndex >= size(NSx.Data{ii},2)
            if abs(addedSamples)>1
                warning('Expected to add or remove only one sample')
            end
            dim2Size = [round(size(NSx.Data{ii},2)/2) size(NSx.Data{ii},2)-round(size(NSx.Data{ii},2)/2)];
        else
            dim2Size = [repmat(gapIndex,1,abs(addedSamples)) size(NSx.Data{ii},2) - sum(repmat(gapIndex,1,abs(addedSamples)))];
        end
        NSx.Data{ii} = mat2cell(NSx.Data{ii},dim1Size,dim2Size);

        % add or subtract
        if abs(addedSamples)==1
            sampleString = sprintf('%d sample',abs(addedSamples));
            whereString = 'at midpoint';
        else
            sampleString = sprintf('%d samples',abs(addedSamples));
            whereString = 'evenly spaced';
        end
        if length(NSx.Data)==1
            segmentString = 'the data';
        else
            segmentString = sprintf('data segment %d/%d',ii,length(NSx.Data));
        end
        if addedSamples>0
            NSx.Data{ii}(1:end-1) = cellfun(@(x) [x x(:,end)], NSx.Data{ii}(1:end-1), 'UniformOutput',false);
            warning('Added %s to %s (%s) for clock drift alignment',sampleString,segmentString,whereString)
        elseif addedSamples<0
            NSx.Data{ii}(1:end-1) = cellfun(@(x) x(:,1:end-1), NSx.Data{ii}(1:end-1), 'UniformOutput',false);
            warning('Removed %s from %s (%s) for clock drift alignment',sampleString,segmentString,whereString)
        end

        % combine to form the full data again
        NSx.Data{ii} = cat(2,NSx.Data{ii}{:});

        % recompute some metadata
        NSx.MetaTags.DataPoints(ii) = size(NSx.Data{ii},2);
        NSx.MetaTags.DataDurationSec(ii) = size(NSx.Data{ii},2)/NSx.MetaTags.SamplingFreq;
    end
end

%% Convert data points in sample to seconds
NSx.MetaTags.DataPointsSec = double(NSx.MetaTags.DataPoints)/NSx.MetaTags.SamplingFreq;

%% Remove the cell if there is only one recorded segment present
% Adding logic for Central v7.6 clock drift - DK 20230303
if iscell(NSx.Data) && length(NSx.Data)==1
    NSx.Data = NSx.Data{1};
end

<<<<<<< HEAD
%% Adding implementation of samplealign for cases where it is needed
if isPTP && align
    NSx = samplealign(NSx);
end

%% Displaying a report of basic file information and the Basic Header.
if strcmp(Report, 'report')
=======
%% Display a report of basic file information and the Basic Header.
if flagReport
>>>>>>> 2913d07c
    disp( '*** FILE INFO **************************');
    disp(['File Path          = '  NSx.MetaTags.FilePath]);
    disp(['File Name          = '  NSx.MetaTags.Filename]);
    disp(['File Extension     = '  NSx.MetaTags.FileExt]);
	disp(['File Version       = '  NSx.MetaTags.FileSpec]);
    disp(['Duration (seconds) = '  num2str(NSx.MetaTags.DataDurationSec)]);
    disp(['Total Datapoints   = '  num2str(NSx.MetaTags.DataPoints)]);
    disp(' ');
    disp( '*** BASIC HEADER ***********************');
    disp(['File Type ID       = '  NSx.MetaTags.FileTypeID]);
    disp(['Sample Frequency   = '  num2str(double(NSx.MetaTags.SamplingFreq))]);
    disp(['Electrodes Read    = '  num2str(double(NSx.MetaTags.ChannelCount))]);
    disp(['Datapoints Read    = '  num2str(size(NSx.Data,2))]);
end

<<<<<<< HEAD
%% If user does not specify an output argument it will automatically create
%  a structure.
outputName = ['NS' fext(4)];
=======
%% Create output variable in user workspace even if no output argument
outputName = ['NS' requestedFileExtension(4)];
>>>>>>> 2913d07c
if (nargout == 0)
    assignin('caller', outputName, NSx);
else
    varargout{1} = NSx;
end

if flagReport
	disp(['The load time for ' outputName ' file was ' num2str(toc, '%0.1f') ' seconds.']);
end

end<|MERGE_RESOLUTION|>--- conflicted
+++ resolved
@@ -1,1353 +1,1337 @@
-function varargout = openNSx(varargin)
-
-% openNSx
-% 
-% Opens and reads an NSx file then returns all file information in a NSx
-% structure. Works with File Spec 2.1, 2.2, 2.3, and 3.0.
-% 
-% OUTPUT = openNSx('ver')
-% OUTPUT = openNSx(FNAME, 'read', 'report', 'e:xx:xx', 'c:xx:xx', 't:xx:xx', MODE, 'precision', 'skipfactor', 'nozeropad').
-% 
-% All input arguments are optional. Input arguments can be in any order.
-%
-%   'ver':        Immediately return version information for openNSx
-%                 without processing any files.
-%
-%   FNAME:        Path of the file to be opened. If FNAME is omitted, a
-%                 file selection dialog box will appear.
-%
-%   'noread':     Do not read the data contained in the file. Return only
-%                 header information. ('read' input still accepted for
-%                 legacy purposes, but is redundant with default behavior.)
-%                 DEFAULT: 'read'
-%
-%   'report':     Show a summary report if user passes this argument.
-%                 DEFAULT: No report.
-%
-%   'electrodes',XX:YY
-%   'e:XX:YY':    User can specify which electrodes need to be read. The
-%                 number of electrodes can be greater than or equal to 1
-%                 and less than or equal to 256. The electrodes can be
-%                 selected either by specifying a range (e.g. 20:45) or by
-%                 indicating individual electrodes (e.g. 3,6,7,90) or both.
-%                 Note that, when individual channels are to be read, all
-%                 channels in between will also be read. The prorgam will
-%                 then remove the unwanted channels. This may result in a
-%                 large memory footprint. If memory issues arrise please
-%                 consider placing openNSx in a for loop and reading
-%                 individual channels.
-%                 This field needs to be preceded by the prefix 'e:'. See
-%                 example for more details. If this option is selected the
-%                 user will be promped for a CMP mapfile (see: KTUEAMapFile)
-%                 provided by Blackrock Microsystems. This feature requires
-%                 KTUEAMapFile to be present in path.
-%                 DEFAULT: will read all existing electrodes.
-%
-%   'channels',XX:YY
-%   'c:XX:YY':    User can specify which channels need to be read. The
-%                 number of channels can be greater than or equal to 1
-%                 and less than or equal to 272. The channels can be
-%                 selected either by specifying a range (e.g. 20:45) or by
-%                 indicating individual channels (e.g. 3,6,7,90) or both.
-%                 Note that, when individual channels are to be read, all
-%                 channels in between will also be read. The prorgam will
-%                 then remove the unwanted channels. This may result in a
-%                 large memory footprint. If memory issues arrise please
-%                 consider placing openNSx in a for loop and reading
-%                 individual channels.
-%                 This field needs to be preceded by the prefix 'c:'. See
-%                 example for more details.
-%                 DEFAULT: will read all existing analog channels.
-%
-%   'duration',XX:YY
-%   't:XX:YY':    User can specify the beginning and end of the data
-%                 segment to be read. If the start time is greater than the
-%                 length of data the program will exit with an errorNS
-%                 message. If the end time is greater than the length of
-%                 data the end packet will be selected for end of data. The
-%                 user can specify the start and end values by comma 
-%                 (e.g. [20,50]) or by a colon (e.g. [20:50]). To use this
-%                 argument the user must specify the [electrodes] or the
-%                 interval will be used for [electrodes] automatically.
-%                 This field needs to be preceded by the prefix 't:'. 
-%                 Note that if 'mode' is 'sample' the start duration cannot
-%                 be less than 1. The duration is inclusive.
-%                 See example for more details.
-%                 DEFAULT: will read the entire file.
-%
-%   MODE:         Specify the units of duration values specified with 
-%                 'duration' (or 't:XX:YY') input. Valid values of MODE are
-%                       'sec', 'secs', 'second', 'seconds'
-%                       'min', 'mins', 'minute', 'minutes'
-%                       'hour', 'hours'
-%                       'sample', 'samples'
-%                 DEFAULT: 'sample'
-%
-%   'uV':         Read the recording waveforms in unit of uV instead of raw
-%                 values. Note that this conversion requires 'double'
-%                 precision; if this argument is provided and precision has
-%                 been set to 'int16' or 'short', it will be updated to 
-%                 'double' with a warning.
-%
-%   'precision',P
-%   'p:P':
-%   P             Specify the precision P for data read from the NSx file.
-%                 Valid options are 'double' (64-bit floating point) or
-%                 'int16' (or, equivalently, 'short'; 16-bit signed
-%                 integer). Data are stored in the file as int16 values. 
-%                 Still, while 'int16' uses less memory, be mindful of
-%                 the limitations of integer data types
-%                 (https://www.mathworks.com/help/matlab/numeric-types.html).
-%                 Note that if the argument 'uV' is provided (conversion
-%                 from raw values to uV units), the precision will be
-%                 automatically set to 'double' if it is not already.
-%                 DEFAULT: 'int16'.
-%
-%   'skipfactor',S
-%   's:S':        Decimate data read from disk, e.g., to quickly preview
-%                 data. The integer S will determine how many samples to
-%                 skip. For example, if S is 2 then every other sample is
-%                 read. This action is decimation only: no anti-aliasing
-%                 filter is applied.
-%                 DEFAULT: 1 (every sample read)
-%
-%   'zeropad':    Prepend the data with zeros to compensate for non-zero 
-%                 start time. Note that timestamps in newer data files may
-%                 be in the 10^18 range. Prepending this many zeros is not
-%                 advisable for normal computer systems, nor does it carry
-%                 the same logic as older data files where time zero was
-%                 relevant to the recording.
-%                 DEFAULT: No zero padding.
-%
-%   'noalign':    Do not apply bug fix for clock drift in Central release
-%                 7.6.0. In executing the bug fix (if this argument is not
-%                 provided), samples may be added or removed to restore
-%                 clock alignment. Changes are made at evenly spaced points
-%                 throughout the file. Samples are added by duplicating the
-%                 prior sample; they are removed by deleting a sample.
-%                 DEFAULT: Alignment occurs with warnings.
-%
-%   'max_tick_multiple', M:
-%                 Newer data files use PTP (precision time protocol) and
-%                 timestamp each sample of data, instead of only the first
-%                 sample in a frame of contiguous samples. To detect pauses
-%                 in a PTP recording, openNSx processes the file in frames:
-%                 it reads the timestamp of the first and last packets in
-%                 each frame (see 'packets_per_frame') and checks whether
-%                 the elapsed time is greater than it should be, assuming
-%                 contiguously recorded packets at the expected sampling
-%                 rate. The threshold M for the difference of elapsed time
-%                 is set as a multiple of the expected sampling interval.
-%                 If M is too small, openNSx will detect spurious pauses.
-%                 If it is too high, pauses will be missed. Note that due
-%                 to jitter in sample timing, this value should be set in
-%                 coordination with the number of packets in each frame
-%                 (see 'packets_per_frame') to ensure the sum of jittered
-%                 sampling intervals does not exceed the detection
-%                 threshold.
-%                 DEFAULT: 2 (equivalent to missing one sample)
-%
-%   'packets_per_frame', P:
-%                 Newer data files use PTP (precision time protocol) and
-%                 timestamp each sample of data, instead of only the first
-%                 sample in a frame of contiguous samples. To detect pauses
-%                 in a PTP recording, openNSx processes the file in frames,
-%                 each containing P packets: it reads the timestamp of the
-%                 first and last packets in each frame and checks whether
-%                 the elapsed time is greater than it should be, assuming
-%                 contiguously recorded packets at the expected sampling
-%                 rate (see 'max_tick_multiple'). The number of frames F is
-%                 given by CEIL(TOTAL_PACKETS/P), where TOTAL_PACKETS is
-%                 the number of packets in the file. Note that this method
-%                 reads only F+1 timestamps from disk if there are no
-%                 pauses detected. For each frame containing one or more
-%                 detected pauses, all P timestamps in the frame are read
-%                 from disk to identify the specific samples between which
-%                 the pauses occur. Thus, P can be increased to lower F,
-%                 but it should not be so large that a vector of P doubles
-%                 would not fit in memory. Note also that because of jitter
-%                 in sample timing, setting this value too large may lead
-%                 to spurious detections (i.e., the sum of jitter could be
-%                 greater than the detection threshold).
-%                 DEFAULT: 100,000 packets per frame.
-%
-%   OUTPUT:       The NSx structure.
-%
-%   Example 1: 
-%   openNSx('report','read','c:\data\sample.ns5', 'e:15:30', 't:3:10','min', 'p:short', 's:5');
-%
-%   or equivalently
-%   openNSx('report','read','c:\data\sample.ns5', 'electrodes', 15:30, 'duration', 3:10, 'min', 'precision', 'short', 'skipfactor', 5);
-%
-%   In the example above, the file c:\data\sample.ns5 will be used. A
-%   report of the file contents will be shown. The data will be read from
-%   electrodes 15 through 50 in the 3-10 minute time interval. A decimated 
-%   version of the datafile will be read, where only every 5th sample is
-%   read.
-%
-%   Example 2:
-%   openNSx('read','c:15:30');
-%
-%   In the example above, the user will be prompted for the file. The file
-%   will be read using 'int16' precision as default. All time points of
-%   channels 15 through 30 will be read.
-%
-%%%%%%%%%%%%%%%%%%%%%%%%%%%%%%%%%%%%%%%%%%%%%%%%%%%%%%%%%%%%%%%%%%%%%%%%%%%
-%   Kian Torab
-%   support@blackrockmicro.com
-%   Blackrock Microsystems
-%%%%%%%%%%%%%%%%%%%%%%%%%%%%%%%%%%%%%%%%%%%%%%%%%%%%%%%%%%%%%%%%%%%%%%%%%%%
-
-% Version History
-%
-% 5.1.8.2:
-%   - Fixed the way DayOfWeek is read in MetaTags.
-%
-% 5.1.9.0:
-%   - Fixed a bug where with skipFactor being read correctly as a num.
-%
-% 5.1.10.0:
-%   - Updated feature to save data headers for a paused file. It is a
-%     dependent feature for seperatePausedNSx.
-%
-% 5.1.11.0:
-%   - Fixed an issue where 1 sample would not be read when using the
-%     t:xx:xx argument and 'sample'.
-%   - Fixed an error when 'duration' was used to load specific data length.
-%
-% 5.1.12.0:
-%   - Better error handling if a file is not provided and an output
-%     variable was requested by the calling function.
-%
-% 5.2.0.0: June 12, 2014
-%   - It removes the extra ElectrodesInfo entried for channels not
-%     read if 'c:XX:XX' or 'e:XX:XX' are used.
-%   - It reports variable ChannelCount under MetaTags correctly.
-%   - It automatically compensate for any NSx file with non-0 beginnings
-%     and adds 0s for to the begining of the file to properly align the
-%     timestamps.
-%
-% 5.2.1.0: June 12, 2014
-%   - Fixed a small bug where extra 0s were tacked on to the beginning of
-%     paused file segments.
-%   - Updated the version.
-%
-% 5.2.2.0: June 13, 2014
-%   - Fixed bug for when 'noread' was used on a paused file.
-%
-% 6.0.1.0: December 2, 2014
-%   - Fixed a bug related to file format 2.1 not being read correctly.
-%   - Corrected the way Filename, FileExt, and FilePath was being
-%     processed.
-%   - File dialogue now only shows NSx files on non Windows-based
-%     computers.
-%   - Added 512 synchronized reading capability.
-%   - Now on non-Windows computers only NSx files are shown in the file
-%     dialogue.
-%   - Fixed the date in NSx.MetaTags.DateTime.
-%
-% 6.1.0.0: March, 15 2015
-%   - Added the ability to read from networked drives in Windows.
-%   - Fixed the DateTime variable in MetaTags.
-%   - Fixed the date in NSx.MetaTags.DateTime (again).
-%   - Fixed a bug related to starting and stopping packets when a specific
-%     time is passed to the function.
-%   - Fixed a bug where 512+ ch rules were being applied to smaller channel
-%     count configuration.
-%
-% 6.1.1.0: June 15, 2015
-%   - Bug fixes related to timestamps when the recording didn't start at
-%     proctime 0.
-%
-% 6.2.0.0: October 1, 2015
-%   - Fixed a bug related to reading the correct length of time when a skip
-%     factor was used.
-%   - Bug fixes related to information that separatePausedNSx depends on.
-%   - Added 'uV' as an option to read the data in the unit of uV.
-%
-% 6.2.1.0: April 16, 2016
-%   - Fixed a bug related to converting the unit to uV in case of having
-%     multiple data segments (paused file).
-%
-% 6.2.2.0: July 6, 2016
-%   - Fixed another bug related to converting the unit to uV.
-%
-% 6.3.0.0: August 3, 2016
-%   - Added support for loading a segment of paused files.
-%
-% 6.3.1.0: August 31, 2016
-%   - Fixed a bug when reading a non-o start across a paused segment.
-%
-% 6.4.0.0: December 1, 2016
-%   - Fixed a serious bug related to loading paused files.
-%   - Fixed a bug where an empty data segment resulted in a cell structure.
-%
-% 6.4.1.0: June 15, 2017
-%   - It is no longer necessary to provide the full path for loading a
-%     file.
-%
-% 6.4.2.0: September 1, 2017
-%   - Fixed a bug related to reading data from sample that is not 1 and
-%     timestamp that used to get reset to 0.
-%
-% 6.4.3.0: September 13, 2017
-%   - Removed a redundant block of code that was accidentally placed in the
-%     script twice.
-%   - Checks to see if there's a newer version of NPMK is available.
-%
-% 6.4.3.1: January 24, 2020
-%   - Changed file opening access from r+ to r.
-%
-% 7.0.0.0: January 27, 2020
-%   - Added support for 64-bit timestamps in NEV and NSx.
-%
-% 7.1.0.0: April 14, 2020
-%   - Added option to load the data without zero padding to compensate for 
-%     a non-zero start time. (David Kluger)
-%   - Bug fixes and documentation updates (David Kluger)
-%
-% 7.1.1.0: June 11, 2020
-%   - Fixed a bug related to fread and MATLAB 2020a.
-%
-% 7.3.0.0: September 11, 2020
-%   - Fixed a bug related to fread and MATLAB 2020a.
-%   - Gives a warning about FileSpec 3.0 and gives the user options for how 
-%     to proceed.
-%   - Added a warning about the data unit and that by default it in the
-%     unit of 250 nV or 1/4 �V.
-%   - If the units are in "raw", ths correct information is now written to
-%     the electrodes header: 250 nV (raw). 
-%
-% 7.3.1.0: October 2, 2020
-%   - If the units are in �V (openNSx('uv'), ths correct information is now 
-%     written to the electrodes header: 1000 nV (raw). 
-%
-% 7.3.2.0: October 23, 2020
-%   - Fixed a typo.
-%
-% 7.4.0.0: October 29, 2020
-%   - Undid changes made to AnalogUnit and instead implemented
-%     NSx.ElectrodesInfo.Resolution to show what the resolution of the data
-%     is. By default, the resolution is set to 0.250 �V. If used with
-%     parameter 'uv', the resolution will be 1 �V. To always convert the
-%     data to �V, divide NSx.Data(CHANNEL,:) by
-%     NSx.ElectrodesInfo(CHANNEL).Resolution.
-%
-% 7.4.1.0: April 20, 2021
-%   - Fixed a bug related to file opening.
-%
-% 7.4.2.0: May 5, 2021
-%   - Fixed a bug related to NeuralSG file format (File Spec 2.1).
-%
-% 7.4.3.0: July 16, 2021
-%   - Fixed a minor bug for when the data header is not written properly
-%     and the data needs to be used to calculate the data length.
-%
-% 7.4.4.0: April 1, 2023
-%   - Accounts for many segments in files for clock drift correction
-%   - Changed 'zeropad' default behavior to be 'no'
-%
-% 7.4.5.0: December 6, 2023
-%   - Better support for reading files recorded from Gemini systems
-%   - Improved speed and memory usage for Gemini system recordings
-%   - Change messages about errors to actual errors
-%   - NPMK SettingsManager, getFile, and NPMKverChecker made optional
-%   - Force 'double' precision (with warning) if conversion to uV requested
-%   - Repair skipfactor implementation
-%   - Clean up documentation
-%   - Clean up code
-%%%%%%%%%%%%%%%%%%%%%%%%%%%%%%%%%%%%%%%%%%%%%%%%%%%%%%%%%%%%%%%%%%%%%%%%%%
-
-%% Define the NSx data structure and sub-branches.
-NSx          = struct('MetaTags',[],'Data',[], 'RawData', []);
-NSx.MetaTags = struct('FileTypeID',[],'SamplingLabel',[],'ChannelCount',[],'SamplingFreq',[], 'TimeRes', [], ...
-                      'ChannelID',[],'DateTime',[],'DateTimeRaw',[], 'Comment', [], 'FileSpec', [], ...
-                      'Timestamp', [], 'DataPoints', [], 'DataDurationSec', [], 'openNSxver', [], 'Filename', [], 'FilePath', [], ...
-                      'FileExt', []);
-
-NSx.MetaTags.openNSxver = '7.4.5.0';
-
-%% Check for the latest version of NPMK
-if exist('NPMKverChecker','file')==2
-    NPMKverChecker
-end
-
-%% Define constants and defaults
-extHeaderEntrySize = 66;
-NSx.RawData.PausedFile = 0;
-syncShift = 0;
-flagFoundSettingsManager = exist('settingsManager','file')==2;
-flagFoundGetFile = exist('getFile','file')==2;
-NPMKSettings = [];
-if flagFoundSettingsManager
-    NPMKSettings = settingsManager;
-end
-
-% Default values
-flagReport = 0;
-flagReadData = 1;
-flagElectrodeReading = 0;
-flagModifiedTime = 0;
-flagMultiNSP = 1;
-flagZeroPad = 0;
-flagAlign = 1;
-flagConvertToUv = 0;
-flagOneSamplePerPacket = 0;
-requestedTimeScale = 'sample';
-requestedPrecisionType = 'int16';
-requestedSkipFactor = 1;
-requestedPacketsPerFrame = 100000;
-requestedMaxTickMultiple = 2;
-requestedChanRow = [];
-requestedFileName = '';
-
-%% Process input arguments
-next = '';
-for i=1:length(varargin)
-    inputArgument = varargin{i};
-    if ischar(inputArgument) && strcmpi(inputArgument, 'ver')
-        varargout{1} = NSx.MetaTags.openNSxver;
-        return;
-    elseif ischar(inputArgument) && strcmpi(inputArgument, 'channels')
-        next = 'channels';
-    elseif ischar(inputArgument) && strcmpi(inputArgument, 'skipfactor')
-        next = 'skipfactor';
-    elseif ischar(inputArgument) && strcmpi(inputArgument, 'electrodes')
-        next = 'electrodes';
-    elseif ischar(inputArgument) && strcmpi(inputArgument, 'duration')
-        next = 'duration';
-    elseif ischar(inputArgument) && strcmpi(inputArgument, 'precision')
-        next = 'precision';
-    elseif ischar(inputArgument) && strcmpi(inputArgument, 'packets_per_frame')
-        next = 'packets_per_frame';
-    elseif ischar(inputArgument) && strcmpi(inputArgument, 'max_tick_multiple')
-        next = 'max_tick_multiple';
-    elseif ischar(inputArgument) && strcmpi(inputArgument, 'report')
-        flagReport = 1;
-    elseif ischar(inputArgument) && strcmpi(inputArgument, 'noread')
-        flagReadData = 0;
-    elseif ischar(inputArgument) && strcmpi(inputArgument, 'nomultinsp')
-        flagMultiNSP = 0;
-    elseif ischar(inputArgument) && strcmpi(inputArgument, 'zeropad')
-        flagZeroPad = 1;
-    elseif ischar(inputArgument) && strcmpi(inputArgument, 'uV')
-        flagConvertToUv = 1;
-    elseif ischar(inputArgument) && strcmpi(inputArgument, 'noalign')
-        flagAlign = false;
-    elseif ischar(inputArgument) && strcmpi(inputArgument, 'read')
-        flagReadData = 1;
-    elseif ischar(inputArgument) && ((strncmp(inputArgument, 't:', 2) && inputArgument(3) ~= '\' && inputArgument(3) ~= '/') || strcmpi(next, 'duration'))
-        if strncmp(inputArgument, 't:', 2)
-            inputArgument(1:2) = [];
-            inputArgument = str2num(inputArgument); %#ok<ST2NM>
-        elseif ischar(inputArgument)
-            inputArgument = str2num(inputArgument); %#ok<ST2NM>
-        end
-        flagModifiedTime = 1;
-        requestedStartValue = inputArgument(1);
-        requestedEndValue = inputArgument(end);
-        next = '';
-    elseif ischar(inputArgument) && ((strncmp(inputArgument, 'e:', 2) && inputArgument(3) ~= '\' && inputArgument(3) ~= '/') || strcmpi(next, 'electrodes'))
-        assert(exist('KTUEAMapFile','file')==2,'To read data by ''electrodes'' the function KTUEAMapFile needs to be in path.');
-        mapFile = KTUEAMapFile;
-        requestedElectrodes = str2num(inputArgument(3:end)); %#ok<ST2NM>
-        if min(requestedElectrodes)<1 || max(requestedElectrodes)>128
-            assert(min(requestedElectrodes)>=1 && max(requestedElectrodes)<=128, 'The electrode number cannot be less than 1 or greater than 128.');
-        end
-        requestedChannels = nan(1,length(requestedElectrodes));
-        for chanIDX = 1:length(requestedElectrodes)
-            requestedChannels(chanIDX) = mapFile.Electrode2Channel(requestedElectrodes(chanIDX));
-        end
-        flagElectrodeReading = 1;
-        next = '';
-    elseif ischar(inputArgument) && ((strncmp(inputArgument, 's:', 2) && inputArgument(3) ~= '\' && inputArgument(3) ~= '/') || strcmpi(next, 'skipFactor'))
-        if strncmp(inputArgument, 's:', 2)
-            requestedSkipFactor = str2num(inputArgument(3:end)); %#ok<ST2NM>
-        elseif ischar(inputArgument)
-            requestedSkipFactor = str2num(inputArgument); %#ok<ST2NM>
-        else
-            requestedSkipFactor = inputArgument;
-        end
-        next = '';
-    elseif ischar(inputArgument) && ((strncmp(inputArgument, 'c:', 2) && inputArgument(3) ~= '\' && inputArgument(3) ~= '/') || strcmpi(next, 'channels'))
-        if strncmp(inputArgument, 'c:', 2)
-            requestedChanRow = str2num(inputArgument(3:end)); %#ok<ST2NM>
-        elseif ischar(inputArgument)
-            requestedChanRow = str2num(inputArgument(3:end)); %#ok<ST2NM>
-        else
-            requestedChanRow = inputArgument;
-        end
-        next = '';
-    elseif ischar(inputArgument) && (any(strcmpi(inputArgument,{'double','int16','short'})) || (strncmp(varargin{i}, 'p:', 2) && inputArgument(3) ~= '\' && inputArgument(3) ~= '/') || strcmpi(next, 'precision'))
-        if strncmpi(inputArgument, 'p:', 2)
-            precisionTypeRaw = inputArgument(3:end);
-        else
-            precisionTypeRaw = inputArgument;
-        end
-        switch precisionTypeRaw
-            case {'int16','short'}
-                requestedPrecisionType = 'int16';
-            case 'double'
-                requestedPrecisionType = 'double';
-            otherwise
-                error('Precision type is not valid. Refer to ''help'' for more information.');
-        end
-        next = '';
-    elseif strcmpi(next, 'packets_per_frame')
-        if ischar(inputArgument)
-            requestedPacketsPerFrame = str2double(inputArgument);
-        else
-            requestedPacketsPerFrame = inputArgument;
-        end
-    elseif strcmpi(next, 'max_tick_multiple')
-        if ischar(inputArgument)
-            requestedMaxTickMultiple = str2double(inputArgument);
-        else
-            requestedMaxTickMultiple = inputArgument;
-        end
-    elseif ischar(inputArgument) && ...
-            (strncmpi(inputArgument,'hours',4) || strncmpi(inputArgument,'hrs',2) || ...
-            strncmpi(inputArgument,'minutes',3) || strncmpi(inputArgument,'mins',3) || ...
-            strncmpi(inputArgument,'seconds',3) || strncmpi(inputArgument,'secs',3) || ...
-            strncmpi(inputArgument,'samples',4))
-        requestedTimeScale = inputArgument;
-    elseif ischar(inputArgument) && length(inputArgument)>3 && ...
-            (strcmpi(inputArgument(3),'\') || ...
-            strcmpi(inputArgument(1),'/') || ...
-            strcmpi(inputArgument(2),'/') || ...
-            strcmpi(inputArgument(1:2), '\\') || ...
-            strcmpi(inputArgument(end-3), '.'))
-        requestedFileName = inputArgument;
-        assert(exist(requestedFileName, 'file')==2,'The file does not exist.');
-    else
-        error(['Invalid argument ''' inputArgument '''.']);
-    end
-end
-clear next;
-
-% check uV conversion versus data type
-if flagConvertToUv && ~strcmpi(requestedPrecisionType,'double')
-    warning('Conversion to uV requires double precision; updating from %s to comply',requestedPrecisionType);
-    requestedPrecisionType = 'double';
-end
-
-if ~flagReadData
-    warning('Reading the header information only.');
-end
-
-if flagReport
-    disp(['openNSx ' NSx.MetaTags.openNSxver]);
-end
-
-%% Identify data file name, path, and extension
-%  for later use, and validate the entry.
-if isempty(requestedFileName)
-    title = 'Choose an NSx file...';
-    filterSpec = '*.ns1;*.ns2;*.ns3;*.ns4;*.ns5;*.ns6;*.ns6m';
-    if flagFoundGetFile
-        [requestedFileName, requestedFilePath] = getFile(filterSpec, title);
-    else
-        [requestedFileName, requestedFilePath] = uigetfile(filterSpec, title);
-    end
-    assert(ischar(requestedFileName),'No file selected');
-    [~, ~, requestedFileExtension] = fileparts(requestedFileName);
-else
-    if isempty(fileparts(requestedFileName))
-        requestedFileName = which(requestedFileName);
-    end
-    [requestedFilePath,requestedFileName, requestedFileExtension] = fileparts(requestedFileName);
-    requestedFileName = [requestedFileName requestedFileExtension];
-    requestedFilePath  = [requestedFilePath '/'];
-end
-assert(ischar(requestedFileName)||requestedFileName~=0,'Could not identify file to read');
-fileFullPath = fullfile(requestedFilePath, requestedFileName);
-[NSx.MetaTags.FilePath, NSx.MetaTags.Filename, NSx.MetaTags.FileExt] = fileparts(fileFullPath);
-
-% Check to see if 512 setup and calculate offset
-if flagMultiNSP
-    flag512 = regexp(requestedFileName, '-i[0123]-', 'ONCE');
-    if ~isempty(flag512)
-        syncShift = multiNSPSync(fullfile(requestedFilePath, requestedFileName));
-    else
-        flagMultiNSP = 0;
-    end
-end
-
-%% Loading .x files for multiNSP configuration
-if strcmpi(requestedFileExtension(2:4), 'ns6') && length(requestedFileExtension) == 5
-    requestedFilePath(1) = requestedFileName(end);
-    requestedFileName(end) = [];
-end
-
-%% Measure time required to load data
-tic;
-
-%% Process file
-
-FID = fopen([requestedFilePath requestedFileName], 'r', 'ieee-le');
-try
-    
-    %% Read Headers
-    NSx.MetaTags.FileTypeID = fread(FID, [1,8], 'uint8=>char');
-    if strcmpi(NSx.MetaTags.FileTypeID, 'NEURALSG')
-        
-        %% Read Basic Header
-        basicHeaderBytes           = fread(FID, 24, '*uint8');
-        NSx.MetaTags.FileSpec      = '2.1';
-        NSx.MetaTags.SamplingLabel = char(basicHeaderBytes(1:16));
-        NSx.MetaTags.TimeRes       = double(30000);
-        NSx.MetaTags.SamplingFreq  = NSx.MetaTags.TimeRes / double(typecast(basicHeaderBytes(17:20),'uint32'));
-        channelCount               = double(typecast(basicHeaderBytes(21:24),'uint32'));
-        NSx.MetaTags.ChannelCount  = channelCount;
-        
-        %% Read Extended Header
-        extendedHeaderSize = channelCount*4;
-        extendedHeaderBytes = fread(FID, extendedHeaderSize, '*uint8');
-        NSx.MetaTags.ChannelID = typecast(extendedHeaderBytes, 'uint32');
-        try
-            t                          = dir(fileFullPath);
-            NSx.MetaTags.DateTime      = t.date;
-        catch ME2
-            warning('openNSx:NEURALSG_datetime','Could not compute date from file: %s',ME2.message)
-            NSx.MetaTags.DateTime  = '';
-        end
-        timestampSize             = 4;
-    elseif or(strcmpi(NSx.MetaTags.FileTypeID, 'NEURALCD'), strcmpi(NSx.MetaTags.FileTypeID, 'BRSMPGRP'))
-        
-        %% Read Basic Header
-        basicHeaderBytes           = fread(FID, 306, '*uint8');
-        NSx.MetaTags.FileSpec      = [num2str(double(basicHeaderBytes(1))) '.' num2str(double(basicHeaderBytes(2)))];
-        %BasicHeaderSize            = double(typecast(BasicHeader(3:6), 'uint32'));
-        NSx.MetaTags.SamplingLabel = char(basicHeaderBytes(7:22))';
-        NSx.MetaTags.Comment       = char(basicHeaderBytes(23:278))';
-        NSx.MetaTags.TimeRes       = double(typecast(basicHeaderBytes(283:286), 'uint32'));
-        NSx.MetaTags.SamplingFreq  = double(30000 / double(typecast(basicHeaderBytes(279:282), 'uint32')));
-        t                          = double(typecast(basicHeaderBytes(287:302), 'uint16'));
-        channelCount               = double(typecast(basicHeaderBytes(303:306), 'uint32'));
-        NSx.MetaTags.ChannelCount  = channelCount;
-        if strcmpi(NSx.MetaTags.FileTypeID, 'NEURALCD')
-            timestampSize = 4;
-        elseif strcmpi(NSx.MetaTags.FileTypeID, 'BRSMPGRP')
-            timestampSize = 8;
-        end
-        
-        % Removing extra garbage characters from the Comment field.
-        NSx.MetaTags.Comment(find(NSx.MetaTags.Comment==0,1):end) = 0;
-        
-        %% Read Extended Header
-        extendedHeaderSize = double(channelCount * extHeaderEntrySize);
-        extendedHeaderBytes = fread(FID, extendedHeaderSize, '*uint8');
-        for headerIDX = 1:channelCount
-            byteOffset = double((headerIDX-1)*extHeaderEntrySize);
-            NSx.ElectrodesInfo(headerIDX).Type = char(extendedHeaderBytes((1:2)+byteOffset))';
-            assert(strcmpi(NSx.ElectrodesInfo(headerIDX).Type, 'CC'),'extended header not supported');
-            
-            NSx.ElectrodesInfo(headerIDX).ElectrodeID = typecast(extendedHeaderBytes((3:4)+byteOffset), 'uint16');
-            NSx.ElectrodesInfo(headerIDX).Label = char(extendedHeaderBytes((5:20)+byteOffset))';
-            NSx.ElectrodesInfo(headerIDX).ConnectorBank = char(extendedHeaderBytes(21+byteOffset) + ('A' - 1));
-            NSx.ElectrodesInfo(headerIDX).ConnectorPin   = extendedHeaderBytes(22+byteOffset);
-            NSx.ElectrodesInfo(headerIDX).MinDigiValue   = typecast(extendedHeaderBytes((23:24)+byteOffset), 'int16');
-            NSx.ElectrodesInfo(headerIDX).MaxDigiValue   = typecast(extendedHeaderBytes((25:26)+byteOffset), 'int16');
-            NSx.ElectrodesInfo(headerIDX).MinAnalogValue = typecast(extendedHeaderBytes((27:28)+byteOffset), 'int16');
-            NSx.ElectrodesInfo(headerIDX).MaxAnalogValue = typecast(extendedHeaderBytes((29:30)+byteOffset), 'int16');
-            NSx.ElectrodesInfo(headerIDX).AnalogUnits    = char(extendedHeaderBytes((31:46)+byteOffset))';
-            if flagConvertToUv
-                NSx.ElectrodesInfo(headerIDX).Resolution = 1;
-            else
-                NSx.ElectrodesInfo(headerIDX).Resolution = ...
-                    round(double(NSx.ElectrodesInfo(headerIDX).MaxAnalogValue) / double(NSx.ElectrodesInfo(headerIDX).MaxDigiValue),4);
-            end
-            %         if strcmpi(waveformUnits, 'uV')
-            %             NSx.ElectrodesInfo(headerIDX).AnalogUnits    = '1000 nV (raw)   ';
-            %         else
-            %             conversion = int16(double(NSx.ElectrodesInfo(headerIDX).MaxAnalogValue) / double(NSx.ElectrodesInfo(headerIDX).MaxDigiValue)*1000);
-            %             NSx.ElectrodesInfo(headerIDX).AnalogUnits    = [num2str(conversion), ' nV (raw)    '];
-            %         end
-            NSx.ElectrodesInfo(headerIDX).HighFreqCorner = typecast(extendedHeaderBytes((47:50)+byteOffset), 'uint32');
-            NSx.ElectrodesInfo(headerIDX).HighFreqOrder  = typecast(extendedHeaderBytes((51:54)+byteOffset), 'uint32');
-            NSx.ElectrodesInfo(headerIDX).HighFilterType = typecast(extendedHeaderBytes((55:56)+byteOffset), 'uint16');
-            NSx.ElectrodesInfo(headerIDX).LowFreqCorner  = typecast(extendedHeaderBytes((57:60)+byteOffset), 'uint32');
-            NSx.ElectrodesInfo(headerIDX).LowFreqOrder   = typecast(extendedHeaderBytes((61:64)+byteOffset), 'uint32');
-            NSx.ElectrodesInfo(headerIDX).LowFilterType  = typecast(extendedHeaderBytes((65:66)+byteOffset), 'uint16');
-        end
-        
-        % Parse DateTime
-        NSx.MetaTags.DateTimeRaw = t.';
-        NSx.MetaTags.DateTime = datestr(datenum(t(1), t(2), t(4), t(5), t(6), t(7)));
-    else
-        error('Unsupported file spec %s', NSx.MetaTags.FileSpec);
-    end
-    
-    % Check zeropad if timeres is 1e9
-    if NSx.MetaTags.TimeRes > 1e5
-        assert(~flagZeroPad,'No zeropad for nanosecond resolution timestamps');
-    end
-    
-    % Copy ChannelID to MetaTags for filespec 2.2, 2.3, and 3.0 for compatibility with filespec 2.1
-    if or(strcmpi(NSx.MetaTags.FileTypeID, 'NEURALCD'), strcmpi(NSx.MetaTags.FileTypeID, 'BRSMPGRP'))
-        NSx.MetaTags.ChannelID = [NSx.ElectrodesInfo.ElectrodeID]';
-    end
-    
-    %% Identify key points in file
-    f.EOexH = double(ftell(FID));
-    fseek(FID, 0, 'eof');
-    f.EOF = double(ftell(FID));
-    
-    %% Save raw headers for saveNSx
-    NSx.RawData.Headers = [uint8(NSx.MetaTags.FileTypeID(:)); basicHeaderBytes(:); extendedHeaderBytes(:)];
-    
-    %% Determine the number of channels to read
-    if ~flagElectrodeReading
-        if isempty(requestedChanRow)
-            requestedChannels = NSx.MetaTags.ChannelID;
-        else
-            assert(all(requestedChanRow<=channelCount),'Channel numbers must be less than or equal to the total number of channels in the file (%d)',channelCount);
-            requestedChannels = NSx.MetaTags.ChannelID(requestedChanRow);
-            NSx.MetaTags.ChannelCount = length(requestedChannels);
-        end
-    else
-        NSx.MetaTags.ChannelCount = length(requestedChannels);
-    end
-    
-    if isempty(requestedChanRow)
-        requestedChanRow = nan(1,length(requestedChannels));
-        for idx = 1:length(requestedChannels)
-            assert(ismember(requestedChannels(idx), NSx.MetaTags.ChannelID),'Channel %d does not exist in this file',requestedChannels(idx));
-            requestedChanRow(idx) = find(NSx.MetaTags.ChannelID == requestedChannels(idx),1);
-        end
-    end
-    numChansToRead = double(length(min(requestedChanRow):max(requestedChanRow)));
-    
-    %% Central v7.6.0 needs corrections for PTP clock drift - DK 20230303
-    if NSx.MetaTags.TimeRes > 1e5
-        packetSize = 1 + 8 + 4 + channelCount*2; % byte (Header) + uint64 (Timestamp) + uint32 (Samples, always 1) + int16*nChan (Data)
-        numPacketsTotal = floor((f.EOF - f.EOexH)/packetSize);
-        fseek(FID, f.EOexH + 1 + 8, 'bof'); % byte (Header) + uint64 (Timestamp)
-        patchCheck = fread(FID,10,'uint32',packetSize-4); % read "samples" counts from 10 packets
-        if sum(patchCheck) == length(patchCheck) % verify all 1
-            flagOneSamplePerPacket = true;
-        end
-    end
-    
-    %% Identify and describe data segments
-    fseek(FID, f.EOexH, 'bof');
-    if strcmpi(NSx.MetaTags.FileTypeID, 'NEURALSG')
-        NSx.MetaTags.Timestamp = 0; % No timestamp otherwise
-        NSx.MetaTags.DataPoints = double(f.EOF-f.EOexH)/(channelCount*2);
-        NSx.MetaTags.DataDurationSec = NSx.MetaTags.DataPoints/NSx.MetaTags.SamplingFreq;
-    elseif or(strcmpi(NSx.MetaTags.FileTypeID, 'NEURALCD'), strcmpi(NSx.MetaTags.FileTypeID, 'BRSMPGRP'))
-        if flagOneSamplePerPacket
-            
-            % Clock drift patch kills ability to segment files. This check will
-            % allow segments to be reintroduced into the data structures if a
-            % timestamp difference of 200% greater than expected is identified
-            fseek(FID,f.EOexH + 1,'bof'); % + byte (header)
-            
-            % Process file in frames. initialize with the first packet's
-            % timestamp.
-            % For each frame, read the timestamp of the last packet.
-            % if the difference from the previous frame's last timestamp is
-            % larger than expected given consistent sampling rates, define a
-            % segment.
-            % Move to the next frame.
-            ticksPerSample = NSx.MetaTags.TimeRes/NSx.MetaTags.SamplingFreq;
-            minimumPauseLength = requestedMaxTickMultiple*ticksPerSample;
-            timestampFirst = fread(FID,1,'uint64');
-            numPacketsProcessed = 0;
-            segmentTimestamps = nan(1,1e3);
-            segmentTimestamps(1) = timestampFirst;
-            segmentDatapoints = nan(1,1e3);
-            segmentDurations = nan(1,1e3);
-            currSegment = 1;
-            while double(ftell(FID)) < (f.EOF-(packetSize-1-8))
-                
-                % frames have 'packets_per_frame' packets until the end of the
-                % file, when the frame may have fewer packets
-                % number of packets per frame includes first/last packet, which
-                % means there is one fewer gap than the number of packets
-                currPacketStartByte = double(ftell(FID)) - 8 - 1;
-                frameNumPackets = min(requestedPacketsPerFrame, (f.EOF - currPacketStartByte)/packetSize);
-                if abs(round(frameNumPackets)-frameNumPackets)>0.1
-                    warning('File not packet-aligned')
-                end
-                bytesToFrameLastTimestamp = packetSize*(frameNumPackets-1) - 8;
-                
-                % compute the ticks expected to elapse in this frame with the
-                % smallest detectable pause (2x sample time, or 66.6 usec)
-                expectedTicksElapsedNoPause = (frameNumPackets-1) * ticksPerSample;
-                expectedTicksElapsedMinPause = expectedTicksElapsedNoPause + (minimumPauseLength - ticksPerSample);
-                
-                % seek to last packet of this frame and read timestamp
-                fseek(FID, bytesToFrameLastTimestamp, 'cof');
-                timestampLast = fread(FID,1,'uint64');
-                
-                % check whether elapsed time for this frame meets or exceeds
-                % expected length with minimum gap
-                actualTicksElapsed = timestampLast - timestampFirst;
-                if actualTicksElapsed >= expectedTicksElapsedMinPause
-                    
-                    % a gap exists in this frame; we need to identify where it
-                    % occurs
-                    % save file pointer position
-                    currBytePosition = ftell(FID);
-                    
-                    % rewind to prior last_timestamp
-                    fseek(FID, -(bytesToFrameLastTimestamp+8+8), 'cof');
-                    
-                    % read all timestamps in this frame
-                    timestamps = fread(FID, frameNumPackets, 'uint64', packetSize-8)';
-                    
-                    % find gaps and store if found
-                    tsDiffs = diff(timestamps);
-                    vals = find(tsDiffs > minimumPauseLength);
-                    for jj=1:length(vals)
-                        numDatapointsLastSegment = numPacketsProcessed - nansum(segmentDatapoints) + vals(jj);
-                        segmentDatapoints(currSegment) = numDatapointsLastSegment;
-                        segmentDurations(currSegment) = timestamps(vals(jj)) - segmentTimestamps(currSegment) + 1;
-                        segmentTimestamps(currSegment + 1) = timestamps(vals(jj) + 1);
-                        currSegment = currSegment + 1;
-                    end
-                    
-                    % restore file pointer position
-                    fseek(FID, currBytePosition, 'bof');
-                end
-                
-                % update for next round
-                % -1 on the number of packets processed because the last packet
-                % is included in the next frame also
-                timestampFirst = timestampLast;
-                numPacketsProcessed = numPacketsProcessed + frameNumPackets - 1;
-            end
-            numPacketsProcessed = numPacketsProcessed + 1; % account for the overlapped sample on each frame
-            assert(numPacketsProcessed == numPacketsTotal, 'Incosistent number of packets processed (%d) versus number of packets in file (%d)',numPacketsProcessed,(f.EOF-f.EOexH)/packetSize);
-            
-            % compute number of datapoints in the last segment
-            % add one to the number of packets processed to account for the
-            % last packet of the file not being included in a subsequent frame
-            segmentDatapoints(currSegment) = numPacketsProcessed - nansum(segmentDatapoints);
-            segmentDurations(currSegment) = timestampLast - segmentTimestamps(currSegment) + 1;
-            
-            % add into NSx structure
-            NSx.MetaTags.Timestamp = segmentTimestamps(1:currSegment);
-            NSx.MetaTags.DataPoints = segmentDatapoints(1:currSegment);
-            NSx.MetaTags.DataDurationSec = segmentDurations(1:currSegment)/NSx.MetaTags.TimeRes;
-            file.MetaTags.DataDurationTimeRes = segmentDurations(1:currSegment);
-        else
-            segmentCount = 0;
-            while double(ftell(FID)) < f.EOF
-                headerByte = fread(FID, 1, 'uint8=>double');
-                if headerByte ~= 1
-                    % Fixing another bug in Central 6.01.00.00 TOC where DataPoints is
-                    % not written back into the Data Header
-                    %% BIG NEEDS TO BE FIXED
-                    NSx.MetaTags.DataPoints = floor(double(f.EOF - (f.EOexH+1+timestampSize+4))/(channelCount*2));
-                    NSx.MetaTags.DataDurationSec = NSx.MetaTags.DataPoints/NSx.MetaTags.SamplingFreq;
-                    break;
-                end
-                segmentCount = segmentCount + 1;
-                if strcmpi(NSx.MetaTags.FileTypeID, 'NEURALCD')
-                    startTimestamp = fread(FID, 1, 'uint32');
-                elseif strcmpi(NSx.MetaTags.FileTypeID, 'BRSMPGRP')
-                    startTimestamp = fread(FID, 1, 'uint64');
-                end
-                if flagMultiNSP
-                    
-                    % close existing (read-only) file descriptor
-                    currBytePosition = ftell(FID);
-                    fclose(FID);
-                    
-                    % open a file descriptor for read/write, write, and close
-                    FID = fopen([requestedFilePath requestedFileName], 'r+', 'ieee-le');
-                    startTimestamp = startTimestamp + syncShift;
-                    fseek(FID, -timestampSize, 'cof');
-                    fwrite(FID, startTimestamp, '*uint32');
-                    fclose(FID);
-                    
-                    % re-open read-only and seek to remembered position
-                    FID = fopen([requestedFilePath requestedFileName], 'r', 'ieee-le');
-                    fseek(FID,currBytePosition,'bof');
-                end
-                NSx.MetaTags.Timestamp(segmentCount) = startTimestamp;
-                NSx.MetaTags.DataPoints(segmentCount) = fread(FID, 1, 'uint32=>double');
-                NSx.MetaTags.DataDurationSec(segmentCount) = NSx.MetaTags.DataPoints(segmentCount)/NSx.MetaTags.SamplingFreq;
-                file.MetaTags.DataDurationTimeRes(segmentCount) = startTimestamp*NSx.MetaTags.TimeRes/NSx.MetaTags.SamplingFreq;
-                fseek(FID, NSx.MetaTags.DataPoints(segmentCount) * channelCount * 2, 'cof');
-
-                % Fixing the bug in 6.01.00.00 TOC where DataPoints is not
-                % updated and is left as 0
-                % NSx.MetaTags.DataPoints(segmentCount) = (f.EOData(segmentCount)-f.BOData(segmentCount))/(ChannelCount*2);
-            end
-        end
-    end
-    
-    %% Calculate file pointers for data
-    if strcmpi(NSx.MetaTags.FileTypeID, 'NEURALSG')
-        % Determining DataPoints
-        f.BOData = f.EOexH;
-        f.EOData = f.EOF;
-    elseif or(strcmpi(NSx.MetaTags.FileTypeID, 'NEURALCD'), strcmpi(NSx.MetaTags.FileTypeID, 'BRSMPGRP'))
-        byteOffset = 1 + timestampSize + 4;
-        if flagOneSamplePerPacket
-            segmentOffset = f.EOexH;
-            f.BOData = segmentOffset + byteOffset + [0 packetSize*cumsum(NSx.MetaTags.DataPoints(1:end-1))];
-            f.EOData = segmentOffset + packetSize*cumsum(NSx.MetaTags.DataPoints);
-        else
-            segmentOffset = f.EOexH + (1:length(NSx.MetaTags.DataPoints))*byteOffset;
-            f.BOData = segmentOffset + [0 cumsum(channelCount*NSx.MetaTags.DataPoints(1:end-1)*2)];
-            f.EOData = segmentOffset + 2*channelCount*cumsum(NSx.MetaTags.DataPoints) - 1;
-        end
-    end
-    
-    % Determining if the file has a pause in it
-    if length(NSx.MetaTags.DataPoints) > 1
-        NSx.RawData.PausedFile = 1;
-    end
-    
-    
-    %% Save data headers for saveNSx
-    dataHeaderBytes = cell(1,length(f.BOData));
-    for ss = 1:length(f.BOData)
-        headerByteSize = 1 + timestampSize + 4;
-        fseek(FID, f.BOData(ss)-headerByteSize, 'bof');
-        dataHeaderBytes{ss} = fread(FID, headerByteSize, '*uint8');
-    end
-    NSx.RawData.DataHeader = cat(1,dataHeaderBytes{:});
-    
-    
-    %% Remove extra ElectrodesInfo for channels not read
-    if or(strcmpi(NSx.MetaTags.FileTypeID, 'NEURALCD'), strcmpi(NSx.MetaTags.FileTypeID, 'BRSMPGRP'))
-        for headerIDX = length(NSx.ElectrodesInfo):-1:1
-            if ~ismember(headerIDX, requestedChanRow)
-                NSx.ElectrodesInfo(headerIDX) = [];
-            end
-        end
-    end
-    
-    %% Identify and validate requested first and last data points
-    % Note that new files that use precision time protocol (PTP), for which
-    % there is one sample per packet and hence the user request translates
-    % to a starting and ending data packet. In older NSx files, there were
-    % multiple samples per packet and the user request is for a starting
-    % sample (which would exist inside a data packet). This code refers to
-    % "data points" as a broad term to encapsulate both scenarios.
-    if ~flagModifiedTime
-        
-        % default whole file
-        requestedStartDataPoint = 1;
-        requestedEndDataPoint = sum(NSx.MetaTags.DataPoints);
-    else
-        
-        % TO-DO: utilize Gemini sample-by-sample timestamps
-        switch requestedTimeScale
-            case {'sec', 'secs', 'second', 'seconds'}
-                
-                % convert seconds to samples
-                requestedStartDataPoint = requestedStartValue * NSx.MetaTags.SamplingFreq + 1;
-                requestedEndDataPoint = requestedEndValue * NSx.MetaTags.SamplingFreq;
-            case {'min', 'mins', 'minute', 'minutes'}
-                
-                % convert minutes to samples
-                requestedStartDataPoint = requestedStartValue * NSx.MetaTags.SamplingFreq * 60 + 1;
-                requestedEndDataPoint = requestedEndValue * NSx.MetaTags.SamplingFreq * 60;
-            case {'hour', 'hours'}
-                
-                % convert hours to samples
-                requestedStartDataPoint = requestedStartValue * NSx.MetaTags.SamplingFreq * 3600 + 1;
-                requestedEndDataPoint = requestedEndValue * NSx.MetaTags.SamplingFreq * 3600;
-            case {'sample','samples'}
-                
-                % carry over samples
-                requestedStartDataPoint = requestedStartValue;
-                requestedEndDataPoint = requestedEndValue;
-            otherwise
-                
-                % should never get here based on input argument processing
-                error('Unknown requested time scale');
-        end
-    end
-    
-    % validate start and end data points
-    assert(requestedEndDataPoint>=requestedStartDataPoint,'Start data point (%d) must be less than the end data point (%d)',requestedStartDataPoint,requestedEndDataPoint);
-    assert(requestedStartDataPoint<=sum(NSx.MetaTags.DataPoints),'Start data point (%d) is greater than total number of data point (%d)',requestedStartDataPoint,sum(NSx.MetaTags.DataPoints));
-    if requestedStartDataPoint <= 0
-        warning('Start data point (%d) must be greater than or equal to 1; updating to comply.',requestedStartDataPoint);
-        requestedStartDataPoint = 1;
-    end
-    if requestedEndDataPoint > sum(NSx.MetaTags.DataPoints)
-        warning('End data point (%d) must be less than or equal to the total number of data points (%d).',requestedEndDataPoint,sum(NSx.MetaTags.DataPoints));
-        response = input('Do you wish to update the last requested data point to last one available in the file and continue? (y/N) ', 's');
-        if strcmpi(response,'y')
-            warning('Changed end data point from %d to %d',requestedEndDataPoint,sum(NSx.MetaTags.DataPoints));
-            requestedEndDataPoint = sum(NSx.MetaTags.DataPoints);
-        else
-            error('Invalid last requested data point');
-        end
-    end
-    
-    %% Identify data segments containing requested packets
-    requestedSegments = nan(1,2); % first and last requested segments
-    startTimeStampShift = 0;
-    
-    % user requested specific data points: look for start/end segments
-    % containing these data points
-    if flagModifiedTime
-        dataPointOfInterest = requestedStartDataPoint;
-        segmentStartDataPoint = zeros(1,length(NSx.MetaTags.DataPoints));
-        segmentDataPoints = zeros(1,length(NSx.MetaTags.DataPoints));
-        for currSegment = 1:length(NSx.MetaTags.DataPoints)
-            if dataPointOfInterest <= sum(NSx.MetaTags.DataPoints(1:currSegment))
-                if all(isnan(requestedSegments))
-                    if currSegment == 1
-                        segmentStartDataPoint(currSegment) = dataPointOfInterest;
-                    else
-                        segmentStartDataPoint(currSegment) = dataPointOfInterest - sum(NSx.MetaTags.DataPoints(1:currSegment-1));
-                    end
-                    startTimeStampShift = (segmentStartDataPoint(currSegment)-1) * NSx.MetaTags.TimeRes / NSx.MetaTags.SamplingFreq;
-                    if requestedEndDataPoint <= sum(NSx.MetaTags.DataPoints(1:currSegment))
-                        segmentDataPoints(currSegment) = requestedEndDataPoint - sum(NSx.MetaTags.DataPoints(1:currSegment-1)) - segmentStartDataPoint(currSegment) + 1;
-                        requestedSegments = [currSegment currSegment];
-                        break;
-                    end
-                    segmentDataPoints(currSegment) = sum(NSx.MetaTags.DataPoints(1:currSegment)) - dataPointOfInterest + 1;
-                    dataPointOfInterest = requestedEndDataPoint;
-                else
-                    segmentStartDataPoint(currSegment) = 1;
-                    if currSegment == 1
-                        segmentDataPoints(currSegment) = dataPointOfInterest;
-                    else
-                        segmentDataPoints(currSegment) = dataPointOfInterest - sum(NSx.MetaTags.DataPoints(1:currSegment-1));
-                        requestedSegments(2) = currSegment;
-                    end
-                    break;
-                end
-                requestedSegments(1) = currSegment;
-            else
-                if all(isnan(requestedSegments))
-                    segmentStartDataPoint(currSegment) = NSx.MetaTags.DataPoints(currSegment);
-                    segmentDataPoints(currSegment) = 0;
-                elseif isnan(requestedSegments(2))
-                    segmentStartDataPoint(currSegment) = 1;
-                    segmentDataPoints(currSegment) = NSx.MetaTags.DataPoints(currSegment);
-                else
-                    segmentStartDataPoint(currSegment) = 1;
-                    segmentDataPoints(currSegment) = 0;
-                end
-            end
-        end
-    else
-        requestedSegments = [1 length(f.BOData)];
-        segmentStartDataPoint = ones(1,length(f.BOData));
-        segmentDataPoints = NSx.MetaTags.DataPoints;
-    end
-    
-    % calculate total number of data points requested
-    numDataPointsRequested = sum(floor(segmentDataPoints/requestedSkipFactor));
-    
-    
-    %% Read data
-    file.MetaTags.DataPoints = NSx.MetaTags.DataPoints;
-    file.MetaTags.DataDurationSec = NSx.MetaTags.DataDurationSec;
-    file.MetaTags.Timestamp = NSx.MetaTags.Timestamp;
-    if flagReadData
-        
-        % loop over requested data segments
-        NSx.Data = cell(1,diff(requestedSegments)+1);
-        for currSegment = requestedSegments(1):requestedSegments(2)
-            outputSegment = currSegment - requestedSegments(1) + 1;
-            
-            % seek to start of data
-            fseek(FID, f.BOData(currSegment), 'bof');
-            
-            % seek to first requested packet in the current segment
-            if flagOneSamplePerPacket
-                fseek(FID, (segmentStartDataPoint(currSegment) - 1) * packetSize, 'cof');
-            else
-                fseek(FID, (segmentStartDataPoint(currSegment) - 1) * 2 * channelCount, 'cof');
-            end
-            
-            % seek to first requested channel in the current packet
-            fseek(FID, (find(NSx.MetaTags.ChannelID == min(requestedChannels))-1) * 2, 'cof');
-            
-            % set up parameters for reading data
-            precisionString = sprintf('%d*int16=>%s',numChansToRead,requestedPrecisionType);
-            outputDimensions = [numChansToRead floor(segmentDataPoints(currSegment)/requestedSkipFactor)];
-            if flagOneSamplePerPacket
-                bytesToSkipNormal = packetSize - 2*numChansToRead; % standard (i.e., skip factor==1)
-                bytesSkipFactor = packetSize*(requestedSkipFactor - 1); % additional to skip (skip factor > 1)
-            else
-                bytesToSkipNormal = 2*(channelCount - numChansToRead);
-                bytesSkipFactor = 2*channelCount*(requestedSkipFactor-1);
-            end
-            bytesToSkip = bytesToSkipNormal + bytesSkipFactor; % total
-            
-            % read data
-            NSx.Data{outputSegment} = fread(FID, outputDimensions, precisionString, bytesToSkip);
-            
-            % define user tags: info specific to data being read
-            NSx.MetaTags.Timestamp = NSx.MetaTags.Timestamp(requestedSegments(1):requestedSegments(2));
-            NSx.MetaTags.Timestamp(1) = NSx.MetaTags.Timestamp(1) + startTimeStampShift;
-            NSx.MetaTags.DataPoints = cellfun(@(x) size(x,2), NSx.Data, 'UniformOutput', true);
-            NSx.MetaTags.DataDurationSec = NSx.MetaTags.DataDurationSec(requestedSegments(1):requestedSegments(2));
-            NSx.MetaTags.DataDurationSec(1) = NSx.MetaTags.DataDurationSec(1) - (segmentStartDataPoint(requestedSegments(1))-1)/NSx.MetaTags.SamplingFreq;
-            NSx.MetaTags.DataDurationSec(end) = NSx.MetaTags.DataPoints(end)/NSx.MetaTags.SamplingFreq;
-        end
-        
-        % verify amount of data read from disk
-        numDataPointsRead = sum(cellfun(@(x)size(x,2),NSx.Data));
-        if numDataPointsRead~=numDataPointsRequested
-            warning('Expected to read %d data points, but output has %d data points.',numDataPointsRequested,numDataPointsRead);
-        end
-    end
-catch ME
-    fclose(FID);
-    rethrow(ME);
-end
-fclose(FID);
-
-%% Bug fix
-% Fix a bug in 6.03 where data packets with 0 length may be added
-if any(NSx.MetaTags.DataPoints == 0) && flagReadData
-    segmentsThatAreZero = find(NSx.MetaTags.DataPoints == 0);
-    NSx.MetaTags.DataPoints(segmentsThatAreZero) = [];
-    NSx.MetaTags.DataDurationSec(segmentsThatAreZero) = [];
-    NSx.MetaTags.Timestamp(segmentsThatAreZero) = [];
-    NSx.Data(segmentsThatAreZero) = [];
-end
-
-%% Remove extra channels that were read, but weren't supposed to be read
-% Commenting this section out since I think that previous code should
-% capture this - DK 20230303
-% channelThatWereRead = min(userRequestedChanRow):max(userRequestedChanRow);
-% if ~isempty(setdiff(channelThatWereRead,userRequestedChanRow))
-% 	deleteChannels = setdiff(channelThatWereRead, userRequestedChanRow) - min(userRequestedChanRow) + 1;
-%     if NSx.RawData.PausedFile
-%         for segIDX = 1:size(NSx.Data,2)
-%             NSx.Data{segIDX}(deleteChannels,:) = [];
-%         end
-%     else
-%         NSx.Data(deleteChannels,:) = [];
-%     end
-% end
-
-%% Adjust the ChannelID variable to match the read electrodes
-channelIDToDelete = setdiff(1:channelCount, requestedChanRow);
-NSx.MetaTags.ChannelID(channelIDToDelete) = [];
-
-%% Zero-pad data if requested
-if flagZeroPad
-    
-    % only operate on first data segment
-    currSegment = 1;
-    
-    % compute how many zeros and total number of values to add
-    numZerosToAdd = floor(NSx.MetaTags.Timestamp(currSegment) / requestedSkipFactor);
-    if flagMultiNSP
-        numZerosToAdd = numZerosToAdd + syncShift;
-    end
-    numValuesToAdd = NSx.MetaTags.ChannelCount * numZerosToAdd;
-    
-    % sanity check
-    if strcmpi(NSx.MetaTags.FileTypeID, 'BRSMPGRP')
-        
-        % calculate how many values and how many bytes
-        numValuesOfData = sum(cellfun(@numel,NSx.Data));
-        if strcmpi(requestedPrecisionType,'int16')
-            numBytesToAdd = numValuesToAdd*2;
-            numBytesOfData = numValuesOfData*2;
-        elseif strcmpi(requestedPrecisionType,'double')
-            numBytesToAdd = numValuesToAdd*8;
-            numBytesOfData = numValuesOfData*8;
-        end
-        
-        % check whether to show the warning
-        flagShowZeroPadWarning = 1;
-        if flagFoundSettingsManager
-            flagShowZeroPadWarning = NPMKSettings.ShowZeroPadWarning;
-        end
-        
-        % generate warning and ask to continue
-        if NSx.MetaTags.Timestamp(1) > 30000 && flagShowZeroPadWarning
-            warning('Zero padding would add %d bytes to data which already require %d bytes in memory', numBytesToAdd, numBytesOfData);
-            response = input('Do you wish to continue? (y/N) ', 's');
-            if ~strcmpi(response, 'y')
-                warning('Turned off zero padding by user request');
-                flagZeroPad = 0;
-            end
-        end
-        
-        % check on continuing to show this warning
-        if flagFoundSettingsManager
-            response = input('Do you want NPMK to continue to ask you about this every time? (Y/n) ', 's');
-            if ~strcmpi(response, 'n')
-                NPMKSettings.ShowZeroPadWarning = 1;
-            else
-                NPMKSettings.ShowZeroPadWarning = 0;
-            end
-            settingsManager(NPMKSettings);
-        end
-    end
-    
-    % perform zero padding
-    % (flagZeroPad may be set to false above, so need to re-evaluate)
-    if requestedStartDataPoint == 1 && flagZeroPad
-        
-        % only for the first data segment
-        if flagReadData
-            NSx.Data{currSegment} = [zeros(NSx.MetaTags.ChannelCount, numZerosToAdd, requestedPrecisionType) NSx.Data{currSegment}];
-        end
-        
-        % update metadata
-        NSx.MetaTags.DataPoints(currSegment) = size(NSx.Data{currSegment},2);
-        NSx.MetaTags.Timestamp(currSegment) = 0;
-        NSx.MetaTags.DataDurationSec(currSegment) = size(NSx.Data{currSegment},2)/NSx.MetaTags.SamplingFreq;
-    end
-end
-
-
-%% Adjust for the data's unit.
-if flagConvertToUv
-    NSx.Data = cellfun(@(x) bsxfun(@rdivide, x, 1./(double([NSx.ElectrodesInfo.MaxAnalogValue])./double([NSx.ElectrodesInfo.MaxDigiValue]))'),NSx.Data ,'UniformOutput',false);
-else
-    flagShowuVWarning = 1;
-    if flagFoundSettingsManager
-        flagShowuVWarning = NPMKSettings.ShowuVWarning;
-    end
-    if flagShowuVWarning
-        warning('Note that data are in units of 1/4 µV; see ''uv'' argument.');
-    end
-    if flagShowuVWarning && flagFoundSettingsManager
-        response = input('Do you want NPMK to continue to warn you about this every time? (Y/n) ', 's');
-        if ~strcmpi(response, 'n')
-            NPMKSettings.ShowuVWarning = 1;
-        else
-            NPMKSettings.ShowuVWarning = 0;
-        end
-        settingsManager(NPMKSettings);
-    end
-end
-
-%% Add implementation of samplealign for cases where it is needed
-if flagOneSamplePerPacket && flagAlign
-    for ii = 1:length(NSx.Data)
-        fileDataLength = file.MetaTags.DataPoints(ii);
-        fileDuration = file.MetaTags.DataDurationTimeRes(ii);
-
-        % Calculate the ratio between time gaps and expected time gap
-        % based on the sampling rate of the recording. A recording
-        % where the claimed sampling rate and true sampling rate based
-        % off PTP time are identical will have a ratio of 1;
-        samplingRates = fileDuration/fileDataLength/NSx.MetaTags.TimeRes*NSx.MetaTags.SamplingFreq;
-
-        % Calculate the number of samples that should be added or
-        % removed
-        addedSamples = round((samplingRates-1)*fileDataLength);
-
-        % Establish where the points should be added or removed
-        gapIndex = round(fileDataLength/(abs(addedSamples)+1));
-
-        % calculate the portion of samples added/subtracted to the
-        % requested data, which may be shorter than the full file
-        % use floor because we need addedsamples+1 sections to avoid
-        % adding/subtracting samples at the beginning or end of the data.
-        addedSamples = floor(addedSamples * NSx.MetaTags.DataPoints(ii)/fileDataLength);
-        if addedSamples == 0
-            continue;
-        end
-        
-        % split into cell arrays
-        dim1Size = size(NSx.Data{ii},1);
-        if gapIndex >= size(NSx.Data{ii},2)
-            if abs(addedSamples)>1
-                warning('Expected to add or remove only one sample')
-            end
-            dim2Size = [round(size(NSx.Data{ii},2)/2) size(NSx.Data{ii},2)-round(size(NSx.Data{ii},2)/2)];
-        else
-            dim2Size = [repmat(gapIndex,1,abs(addedSamples)) size(NSx.Data{ii},2) - sum(repmat(gapIndex,1,abs(addedSamples)))];
-        end
-        NSx.Data{ii} = mat2cell(NSx.Data{ii},dim1Size,dim2Size);
-
-        % add or subtract
-        if abs(addedSamples)==1
-            sampleString = sprintf('%d sample',abs(addedSamples));
-            whereString = 'at midpoint';
-        else
-            sampleString = sprintf('%d samples',abs(addedSamples));
-            whereString = 'evenly spaced';
-        end
-        if length(NSx.Data)==1
-            segmentString = 'the data';
-        else
-            segmentString = sprintf('data segment %d/%d',ii,length(NSx.Data));
-        end
-        if addedSamples>0
-            NSx.Data{ii}(1:end-1) = cellfun(@(x) [x x(:,end)], NSx.Data{ii}(1:end-1), 'UniformOutput',false);
-            warning('Added %s to %s (%s) for clock drift alignment',sampleString,segmentString,whereString)
-        elseif addedSamples<0
-            NSx.Data{ii}(1:end-1) = cellfun(@(x) x(:,1:end-1), NSx.Data{ii}(1:end-1), 'UniformOutput',false);
-            warning('Removed %s from %s (%s) for clock drift alignment',sampleString,segmentString,whereString)
-        end
-
-        % combine to form the full data again
-        NSx.Data{ii} = cat(2,NSx.Data{ii}{:});
-
-        % recompute some metadata
-        NSx.MetaTags.DataPoints(ii) = size(NSx.Data{ii},2);
-        NSx.MetaTags.DataDurationSec(ii) = size(NSx.Data{ii},2)/NSx.MetaTags.SamplingFreq;
-    end
-end
-
-%% Convert data points in sample to seconds
-NSx.MetaTags.DataPointsSec = double(NSx.MetaTags.DataPoints)/NSx.MetaTags.SamplingFreq;
-
-%% Remove the cell if there is only one recorded segment present
-% Adding logic for Central v7.6 clock drift - DK 20230303
-if iscell(NSx.Data) && length(NSx.Data)==1
-    NSx.Data = NSx.Data{1};
-end
-
-<<<<<<< HEAD
-%% Adding implementation of samplealign for cases where it is needed
-if isPTP && align
-    NSx = samplealign(NSx);
-end
-
-%% Displaying a report of basic file information and the Basic Header.
-if strcmp(Report, 'report')
-=======
-%% Display a report of basic file information and the Basic Header.
-if flagReport
->>>>>>> 2913d07c
-    disp( '*** FILE INFO **************************');
-    disp(['File Path          = '  NSx.MetaTags.FilePath]);
-    disp(['File Name          = '  NSx.MetaTags.Filename]);
-    disp(['File Extension     = '  NSx.MetaTags.FileExt]);
-	disp(['File Version       = '  NSx.MetaTags.FileSpec]);
-    disp(['Duration (seconds) = '  num2str(NSx.MetaTags.DataDurationSec)]);
-    disp(['Total Datapoints   = '  num2str(NSx.MetaTags.DataPoints)]);
-    disp(' ');
-    disp( '*** BASIC HEADER ***********************');
-    disp(['File Type ID       = '  NSx.MetaTags.FileTypeID]);
-    disp(['Sample Frequency   = '  num2str(double(NSx.MetaTags.SamplingFreq))]);
-    disp(['Electrodes Read    = '  num2str(double(NSx.MetaTags.ChannelCount))]);
-    disp(['Datapoints Read    = '  num2str(size(NSx.Data,2))]);
-end
-
-<<<<<<< HEAD
-%% If user does not specify an output argument it will automatically create
-%  a structure.
-outputName = ['NS' fext(4)];
-=======
-%% Create output variable in user workspace even if no output argument
-outputName = ['NS' requestedFileExtension(4)];
->>>>>>> 2913d07c
-if (nargout == 0)
-    assignin('caller', outputName, NSx);
-else
-    varargout{1} = NSx;
-end
-
-if flagReport
-	disp(['The load time for ' outputName ' file was ' num2str(toc, '%0.1f') ' seconds.']);
-end
-
+function varargout = openNSx(varargin)
+
+% openNSx
+% 
+% Opens and reads an NSx file then returns all file information in a NSx
+% structure. Works with File Spec 2.1, 2.2, 2.3, and 3.0.
+% 
+% OUTPUT = openNSx('ver')
+% OUTPUT = openNSx(FNAME, 'read', 'report', 'e:xx:xx', 'c:xx:xx', 't:xx:xx', MODE, 'precision', 'skipfactor', 'nozeropad').
+% 
+% All input arguments are optional. Input arguments can be in any order.
+%
+%   'ver':        Immediately return version information for openNSx
+%                 without processing any files.
+%
+%   FNAME:        Path of the file to be opened. If FNAME is omitted, a
+%                 file selection dialog box will appear.
+%
+%   'noread':     Do not read the data contained in the file. Return only
+%                 header information. ('read' input still accepted for
+%                 legacy purposes, but is redundant with default behavior.)
+%                 DEFAULT: 'read'
+%
+%   'report':     Show a summary report if user passes this argument.
+%                 DEFAULT: No report.
+%
+%   'electrodes',XX:YY
+%   'e:XX:YY':    User can specify which electrodes need to be read. The
+%                 number of electrodes can be greater than or equal to 1
+%                 and less than or equal to 256. The electrodes can be
+%                 selected either by specifying a range (e.g. 20:45) or by
+%                 indicating individual electrodes (e.g. 3,6,7,90) or both.
+%                 Note that, when individual channels are to be read, all
+%                 channels in between will also be read. The prorgam will
+%                 then remove the unwanted channels. This may result in a
+%                 large memory footprint. If memory issues arrise please
+%                 consider placing openNSx in a for loop and reading
+%                 individual channels.
+%                 This field needs to be preceded by the prefix 'e:'. See
+%                 example for more details. If this option is selected the
+%                 user will be promped for a CMP mapfile (see: KTUEAMapFile)
+%                 provided by Blackrock Microsystems. This feature requires
+%                 KTUEAMapFile to be present in path.
+%                 DEFAULT: will read all existing electrodes.
+%
+%   'channels',XX:YY
+%   'c:XX:YY':    User can specify which channels need to be read. The
+%                 number of channels can be greater than or equal to 1
+%                 and less than or equal to 272. The channels can be
+%                 selected either by specifying a range (e.g. 20:45) or by
+%                 indicating individual channels (e.g. 3,6,7,90) or both.
+%                 Note that, when individual channels are to be read, all
+%                 channels in between will also be read. The prorgam will
+%                 then remove the unwanted channels. This may result in a
+%                 large memory footprint. If memory issues arrise please
+%                 consider placing openNSx in a for loop and reading
+%                 individual channels.
+%                 This field needs to be preceded by the prefix 'c:'. See
+%                 example for more details.
+%                 DEFAULT: will read all existing analog channels.
+%
+%   'duration',XX:YY
+%   't:XX:YY':    User can specify the beginning and end of the data
+%                 segment to be read. If the start time is greater than the
+%                 length of data the program will exit with an errorNS
+%                 message. If the end time is greater than the length of
+%                 data the end packet will be selected for end of data. The
+%                 user can specify the start and end values by comma 
+%                 (e.g. [20,50]) or by a colon (e.g. [20:50]). To use this
+%                 argument the user must specify the [electrodes] or the
+%                 interval will be used for [electrodes] automatically.
+%                 This field needs to be preceded by the prefix 't:'. 
+%                 Note that if 'mode' is 'sample' the start duration cannot
+%                 be less than 1. The duration is inclusive.
+%                 See example for more details.
+%                 DEFAULT: will read the entire file.
+%
+%   MODE:         Specify the units of duration values specified with 
+%                 'duration' (or 't:XX:YY') input. Valid values of MODE are
+%                       'sec', 'secs', 'second', 'seconds'
+%                       'min', 'mins', 'minute', 'minutes'
+%                       'hour', 'hours'
+%                       'sample', 'samples'
+%                 DEFAULT: 'sample'
+%
+%   'uV':         Read the recording waveforms in unit of uV instead of raw
+%                 values. Note that this conversion requires 'double'
+%                 precision; if this argument is provided and precision has
+%                 been set to 'int16' or 'short', it will be updated to 
+%                 'double' with a warning.
+%
+%   'precision',P
+%   'p:P':
+%   P             Specify the precision P for data read from the NSx file.
+%                 Valid options are 'double' (64-bit floating point) or
+%                 'int16' (or, equivalently, 'short'; 16-bit signed
+%                 integer). Data are stored in the file as int16 values. 
+%                 Still, while 'int16' uses less memory, be mindful of
+%                 the limitations of integer data types
+%                 (https://www.mathworks.com/help/matlab/numeric-types.html).
+%                 Note that if the argument 'uV' is provided (conversion
+%                 from raw values to uV units), the precision will be
+%                 automatically set to 'double' if it is not already.
+%                 DEFAULT: 'int16'.
+%
+%   'skipfactor',S
+%   's:S':        Decimate data read from disk, e.g., to quickly preview
+%                 data. The integer S will determine how many samples to
+%                 skip. For example, if S is 2 then every other sample is
+%                 read. This action is decimation only: no anti-aliasing
+%                 filter is applied.
+%                 DEFAULT: 1 (every sample read)
+%
+%   'zeropad':    Prepend the data with zeros to compensate for non-zero 
+%                 start time. Note that timestamps in newer data files may
+%                 be in the 10^18 range. Prepending this many zeros is not
+%                 advisable for normal computer systems, nor does it carry
+%                 the same logic as older data files where time zero was
+%                 relevant to the recording.
+%                 DEFAULT: No zero padding.
+%
+%   'noalign':    Do not apply bug fix for clock drift in Central release
+%                 7.6.0. In executing the bug fix (if this argument is not
+%                 provided), samples may be added or removed to restore
+%                 clock alignment. Changes are made at evenly spaced points
+%                 throughout the file. Samples are added by duplicating the
+%                 prior sample; they are removed by deleting a sample.
+%                 DEFAULT: Alignment occurs with warnings.
+%
+%   'max_tick_multiple', M:
+%                 Newer data files use PTP (precision time protocol) and
+%                 timestamp each sample of data, instead of only the first
+%                 sample in a frame of contiguous samples. To detect pauses
+%                 in a PTP recording, openNSx processes the file in frames:
+%                 it reads the timestamp of the first and last packets in
+%                 each frame (see 'packets_per_frame') and checks whether
+%                 the elapsed time is greater than it should be, assuming
+%                 contiguously recorded packets at the expected sampling
+%                 rate. The threshold M for the difference of elapsed time
+%                 is set as a multiple of the expected sampling interval.
+%                 If M is too small, openNSx will detect spurious pauses.
+%                 If it is too high, pauses will be missed. Note that due
+%                 to jitter in sample timing, this value should be set in
+%                 coordination with the number of packets in each frame
+%                 (see 'packets_per_frame') to ensure the sum of jittered
+%                 sampling intervals does not exceed the detection
+%                 threshold.
+%                 DEFAULT: 2 (equivalent to missing one sample)
+%
+%   'packets_per_frame', P:
+%                 Newer data files use PTP (precision time protocol) and
+%                 timestamp each sample of data, instead of only the first
+%                 sample in a frame of contiguous samples. To detect pauses
+%                 in a PTP recording, openNSx processes the file in frames,
+%                 each containing P packets: it reads the timestamp of the
+%                 first and last packets in each frame and checks whether
+%                 the elapsed time is greater than it should be, assuming
+%                 contiguously recorded packets at the expected sampling
+%                 rate (see 'max_tick_multiple'). The number of frames F is
+%                 given by CEIL(TOTAL_PACKETS/P), where TOTAL_PACKETS is
+%                 the number of packets in the file. Note that this method
+%                 reads only F+1 timestamps from disk if there are no
+%                 pauses detected. For each frame containing one or more
+%                 detected pauses, all P timestamps in the frame are read
+%                 from disk to identify the specific samples between which
+%                 the pauses occur. Thus, P can be increased to lower F,
+%                 but it should not be so large that a vector of P doubles
+%                 would not fit in memory. Note also that because of jitter
+%                 in sample timing, setting this value too large may lead
+%                 to spurious detections (i.e., the sum of jitter could be
+%                 greater than the detection threshold).
+%                 DEFAULT: 100,000 packets per frame.
+%
+%   OUTPUT:       The NSx structure.
+%
+%   Example 1: 
+%   openNSx('report','read','c:\data\sample.ns5', 'e:15:30', 't:3:10','min', 'p:short', 's:5');
+%
+%   or equivalently
+%   openNSx('report','read','c:\data\sample.ns5', 'electrodes', 15:30, 'duration', 3:10, 'min', 'precision', 'short', 'skipfactor', 5);
+%
+%   In the example above, the file c:\data\sample.ns5 will be used. A
+%   report of the file contents will be shown. The data will be read from
+%   electrodes 15 through 50 in the 3-10 minute time interval. A decimated 
+%   version of the datafile will be read, where only every 5th sample is
+%   read.
+%
+%   Example 2:
+%   openNSx('read','c:15:30');
+%
+%   In the example above, the user will be prompted for the file. The file
+%   will be read using 'int16' precision as default. All time points of
+%   channels 15 through 30 will be read.
+%
+%%%%%%%%%%%%%%%%%%%%%%%%%%%%%%%%%%%%%%%%%%%%%%%%%%%%%%%%%%%%%%%%%%%%%%%%%%%
+%   Kian Torab
+%   support@blackrockmicro.com
+%   Blackrock Microsystems
+%%%%%%%%%%%%%%%%%%%%%%%%%%%%%%%%%%%%%%%%%%%%%%%%%%%%%%%%%%%%%%%%%%%%%%%%%%%
+
+% Version History
+%
+% 5.1.8.2:
+%   - Fixed the way DayOfWeek is read in MetaTags.
+%
+% 5.1.9.0:
+%   - Fixed a bug where with skipFactor being read correctly as a num.
+%
+% 5.1.10.0:
+%   - Updated feature to save data headers for a paused file. It is a
+%     dependent feature for seperatePausedNSx.
+%
+% 5.1.11.0:
+%   - Fixed an issue where 1 sample would not be read when using the
+%     t:xx:xx argument and 'sample'.
+%   - Fixed an error when 'duration' was used to load specific data length.
+%
+% 5.1.12.0:
+%   - Better error handling if a file is not provided and an output
+%     variable was requested by the calling function.
+%
+% 5.2.0.0: June 12, 2014
+%   - It removes the extra ElectrodesInfo entried for channels not
+%     read if 'c:XX:XX' or 'e:XX:XX' are used.
+%   - It reports variable ChannelCount under MetaTags correctly.
+%   - It automatically compensate for any NSx file with non-0 beginnings
+%     and adds 0s for to the begining of the file to properly align the
+%     timestamps.
+%
+% 5.2.1.0: June 12, 2014
+%   - Fixed a small bug where extra 0s were tacked on to the beginning of
+%     paused file segments.
+%   - Updated the version.
+%
+% 5.2.2.0: June 13, 2014
+%   - Fixed bug for when 'noread' was used on a paused file.
+%
+% 6.0.1.0: December 2, 2014
+%   - Fixed a bug related to file format 2.1 not being read correctly.
+%   - Corrected the way Filename, FileExt, and FilePath was being
+%     processed.
+%   - File dialogue now only shows NSx files on non Windows-based
+%     computers.
+%   - Added 512 synchronized reading capability.
+%   - Now on non-Windows computers only NSx files are shown in the file
+%     dialogue.
+%   - Fixed the date in NSx.MetaTags.DateTime.
+%
+% 6.1.0.0: March, 15 2015
+%   - Added the ability to read from networked drives in Windows.
+%   - Fixed the DateTime variable in MetaTags.
+%   - Fixed the date in NSx.MetaTags.DateTime (again).
+%   - Fixed a bug related to starting and stopping packets when a specific
+%     time is passed to the function.
+%   - Fixed a bug where 512+ ch rules were being applied to smaller channel
+%     count configuration.
+%
+% 6.1.1.0: June 15, 2015
+%   - Bug fixes related to timestamps when the recording didn't start at
+%     proctime 0.
+%
+% 6.2.0.0: October 1, 2015
+%   - Fixed a bug related to reading the correct length of time when a skip
+%     factor was used.
+%   - Bug fixes related to information that separatePausedNSx depends on.
+%   - Added 'uV' as an option to read the data in the unit of uV.
+%
+% 6.2.1.0: April 16, 2016
+%   - Fixed a bug related to converting the unit to uV in case of having
+%     multiple data segments (paused file).
+%
+% 6.2.2.0: July 6, 2016
+%   - Fixed another bug related to converting the unit to uV.
+%
+% 6.3.0.0: August 3, 2016
+%   - Added support for loading a segment of paused files.
+%
+% 6.3.1.0: August 31, 2016
+%   - Fixed a bug when reading a non-o start across a paused segment.
+%
+% 6.4.0.0: December 1, 2016
+%   - Fixed a serious bug related to loading paused files.
+%   - Fixed a bug where an empty data segment resulted in a cell structure.
+%
+% 6.4.1.0: June 15, 2017
+%   - It is no longer necessary to provide the full path for loading a
+%     file.
+%
+% 6.4.2.0: September 1, 2017
+%   - Fixed a bug related to reading data from sample that is not 1 and
+%     timestamp that used to get reset to 0.
+%
+% 6.4.3.0: September 13, 2017
+%   - Removed a redundant block of code that was accidentally placed in the
+%     script twice.
+%   - Checks to see if there's a newer version of NPMK is available.
+%
+% 6.4.3.1: January 24, 2020
+%   - Changed file opening access from r+ to r.
+%
+% 7.0.0.0: January 27, 2020
+%   - Added support for 64-bit timestamps in NEV and NSx.
+%
+% 7.1.0.0: April 14, 2020
+%   - Added option to load the data without zero padding to compensate for 
+%     a non-zero start time. (David Kluger)
+%   - Bug fixes and documentation updates (David Kluger)
+%
+% 7.1.1.0: June 11, 2020
+%   - Fixed a bug related to fread and MATLAB 2020a.
+%
+% 7.3.0.0: September 11, 2020
+%   - Fixed a bug related to fread and MATLAB 2020a.
+%   - Gives a warning about FileSpec 3.0 and gives the user options for how 
+%     to proceed.
+%   - Added a warning about the data unit and that by default it in the
+%     unit of 250 nV or 1/4 �V.
+%   - If the units are in "raw", ths correct information is now written to
+%     the electrodes header: 250 nV (raw). 
+%
+% 7.3.1.0: October 2, 2020
+%   - If the units are in �V (openNSx('uv'), ths correct information is now 
+%     written to the electrodes header: 1000 nV (raw). 
+%
+% 7.3.2.0: October 23, 2020
+%   - Fixed a typo.
+%
+% 7.4.0.0: October 29, 2020
+%   - Undid changes made to AnalogUnit and instead implemented
+%     NSx.ElectrodesInfo.Resolution to show what the resolution of the data
+%     is. By default, the resolution is set to 0.250 �V. If used with
+%     parameter 'uv', the resolution will be 1 �V. To always convert the
+%     data to �V, divide NSx.Data(CHANNEL,:) by
+%     NSx.ElectrodesInfo(CHANNEL).Resolution.
+%
+% 7.4.1.0: April 20, 2021
+%   - Fixed a bug related to file opening.
+%
+% 7.4.2.0: May 5, 2021
+%   - Fixed a bug related to NeuralSG file format (File Spec 2.1).
+%
+% 7.4.3.0: July 16, 2021
+%   - Fixed a minor bug for when the data header is not written properly
+%     and the data needs to be used to calculate the data length.
+%
+% 7.4.4.0: April 1, 2023
+%   - Accounts for many segments in files for clock drift correction
+%   - Changed 'zeropad' default behavior to be 'no'
+%
+% 7.4.5.0: December 6, 2023
+%   - Better support for reading files recorded from Gemini systems
+%   - Improved speed and memory usage for Gemini system recordings
+%   - Change messages about errors to actual errors
+%   - NPMK SettingsManager, getFile, and NPMKverChecker made optional
+%   - Force 'double' precision (with warning) if conversion to uV requested
+%   - Repair skipfactor implementation
+%   - Clean up documentation
+%   - Clean up code
+%%%%%%%%%%%%%%%%%%%%%%%%%%%%%%%%%%%%%%%%%%%%%%%%%%%%%%%%%%%%%%%%%%%%%%%%%%
+
+%% Define the NSx data structure and sub-branches.
+NSx          = struct('MetaTags',[],'Data',[], 'RawData', []);
+NSx.MetaTags = struct('FileTypeID',[],'SamplingLabel',[],'ChannelCount',[],'SamplingFreq',[], 'TimeRes', [], ...
+                      'ChannelID',[],'DateTime',[],'DateTimeRaw',[], 'Comment', [], 'FileSpec', [], ...
+                      'Timestamp', [], 'DataPoints', [], 'DataDurationSec', [], 'openNSxver', [], 'Filename', [], 'FilePath', [], ...
+                      'FileExt', []);
+
+NSx.MetaTags.openNSxver = '7.4.5.0';
+
+%% Check for the latest version of NPMK
+if exist('NPMKverChecker','file')==2
+    NPMKverChecker
+end
+
+%% Define constants and defaults
+extHeaderEntrySize = 66;
+NSx.RawData.PausedFile = 0;
+syncShift = 0;
+flagFoundSettingsManager = exist('settingsManager','file')==2;
+flagFoundGetFile = exist('getFile','file')==2;
+NPMKSettings = [];
+if flagFoundSettingsManager
+    NPMKSettings = settingsManager;
+end
+
+% Default values
+flagReport = 0;
+flagReadData = 1;
+flagElectrodeReading = 0;
+flagModifiedTime = 0;
+flagMultiNSP = 1;
+flagZeroPad = 0;
+flagAlign = 1;
+flagConvertToUv = 0;
+flagOneSamplePerPacket = 0;
+requestedTimeScale = 'sample';
+requestedPrecisionType = 'int16';
+requestedSkipFactor = 1;
+requestedPacketsPerFrame = 100000;
+requestedMaxTickMultiple = 2;
+requestedChanRow = [];
+requestedFileName = '';
+
+%% Process input arguments
+next = '';
+for i=1:length(varargin)
+    inputArgument = varargin{i};
+    if ischar(inputArgument) && strcmpi(inputArgument, 'ver')
+        varargout{1} = NSx.MetaTags.openNSxver;
+        return;
+    elseif ischar(inputArgument) && strcmpi(inputArgument, 'channels')
+        next = 'channels';
+    elseif ischar(inputArgument) && strcmpi(inputArgument, 'skipfactor')
+        next = 'skipfactor';
+    elseif ischar(inputArgument) && strcmpi(inputArgument, 'electrodes')
+        next = 'electrodes';
+    elseif ischar(inputArgument) && strcmpi(inputArgument, 'duration')
+        next = 'duration';
+    elseif ischar(inputArgument) && strcmpi(inputArgument, 'precision')
+        next = 'precision';
+    elseif ischar(inputArgument) && strcmpi(inputArgument, 'packets_per_frame')
+        next = 'packets_per_frame';
+    elseif ischar(inputArgument) && strcmpi(inputArgument, 'max_tick_multiple')
+        next = 'max_tick_multiple';
+    elseif ischar(inputArgument) && strcmpi(inputArgument, 'report')
+        flagReport = 1;
+    elseif ischar(inputArgument) && strcmpi(inputArgument, 'noread')
+        flagReadData = 0;
+    elseif ischar(inputArgument) && strcmpi(inputArgument, 'nomultinsp')
+        flagMultiNSP = 0;
+    elseif ischar(inputArgument) && strcmpi(inputArgument, 'zeropad')
+        flagZeroPad = 1;
+    elseif ischar(inputArgument) && strcmpi(inputArgument, 'uV')
+        flagConvertToUv = 1;
+    elseif ischar(inputArgument) && strcmpi(inputArgument, 'noalign')
+        flagAlign = false;
+    elseif ischar(inputArgument) && strcmpi(inputArgument, 'read')
+        flagReadData = 1;
+    elseif ischar(inputArgument) && ((strncmp(inputArgument, 't:', 2) && inputArgument(3) ~= '\' && inputArgument(3) ~= '/') || strcmpi(next, 'duration'))
+        if strncmp(inputArgument, 't:', 2)
+            inputArgument(1:2) = [];
+            inputArgument = str2num(inputArgument); %#ok<ST2NM>
+        elseif ischar(inputArgument)
+            inputArgument = str2num(inputArgument); %#ok<ST2NM>
+        end
+        flagModifiedTime = 1;
+        requestedStartValue = inputArgument(1);
+        requestedEndValue = inputArgument(end);
+        next = '';
+    elseif ischar(inputArgument) && ((strncmp(inputArgument, 'e:', 2) && inputArgument(3) ~= '\' && inputArgument(3) ~= '/') || strcmpi(next, 'electrodes'))
+        assert(exist('KTUEAMapFile','file')==2,'To read data by ''electrodes'' the function KTUEAMapFile needs to be in path.');
+        mapFile = KTUEAMapFile;
+        requestedElectrodes = str2num(inputArgument(3:end)); %#ok<ST2NM>
+        if min(requestedElectrodes)<1 || max(requestedElectrodes)>128
+            assert(min(requestedElectrodes)>=1 && max(requestedElectrodes)<=128, 'The electrode number cannot be less than 1 or greater than 128.');
+        end
+        requestedChannels = nan(1,length(requestedElectrodes));
+        for chanIDX = 1:length(requestedElectrodes)
+            requestedChannels(chanIDX) = mapFile.Electrode2Channel(requestedElectrodes(chanIDX));
+        end
+        flagElectrodeReading = 1;
+        next = '';
+    elseif ischar(inputArgument) && ((strncmp(inputArgument, 's:', 2) && inputArgument(3) ~= '\' && inputArgument(3) ~= '/') || strcmpi(next, 'skipFactor'))
+        if strncmp(inputArgument, 's:', 2)
+            requestedSkipFactor = str2num(inputArgument(3:end)); %#ok<ST2NM>
+        elseif ischar(inputArgument)
+            requestedSkipFactor = str2num(inputArgument); %#ok<ST2NM>
+        else
+            requestedSkipFactor = inputArgument;
+        end
+        next = '';
+    elseif ischar(inputArgument) && ((strncmp(inputArgument, 'c:', 2) && inputArgument(3) ~= '\' && inputArgument(3) ~= '/') || strcmpi(next, 'channels'))
+        if strncmp(inputArgument, 'c:', 2)
+            requestedChanRow = str2num(inputArgument(3:end)); %#ok<ST2NM>
+        elseif ischar(inputArgument)
+            requestedChanRow = str2num(inputArgument(3:end)); %#ok<ST2NM>
+        else
+            requestedChanRow = inputArgument;
+        end
+        next = '';
+    elseif ischar(inputArgument) && (any(strcmpi(inputArgument,{'double','int16','short'})) || (strncmp(varargin{i}, 'p:', 2) && inputArgument(3) ~= '\' && inputArgument(3) ~= '/') || strcmpi(next, 'precision'))
+        if strncmpi(inputArgument, 'p:', 2)
+            precisionTypeRaw = inputArgument(3:end);
+        else
+            precisionTypeRaw = inputArgument;
+        end
+        switch precisionTypeRaw
+            case {'int16','short'}
+                requestedPrecisionType = 'int16';
+            case 'double'
+                requestedPrecisionType = 'double';
+            otherwise
+                error('Precision type is not valid. Refer to ''help'' for more information.');
+        end
+        next = '';
+    elseif strcmpi(next, 'packets_per_frame')
+        if ischar(inputArgument)
+            requestedPacketsPerFrame = str2double(inputArgument);
+        else
+            requestedPacketsPerFrame = inputArgument;
+        end
+    elseif strcmpi(next, 'max_tick_multiple')
+        if ischar(inputArgument)
+            requestedMaxTickMultiple = str2double(inputArgument);
+        else
+            requestedMaxTickMultiple = inputArgument;
+        end
+    elseif ischar(inputArgument) && ...
+            (strncmpi(inputArgument,'hours',4) || strncmpi(inputArgument,'hrs',2) || ...
+            strncmpi(inputArgument,'minutes',3) || strncmpi(inputArgument,'mins',3) || ...
+            strncmpi(inputArgument,'seconds',3) || strncmpi(inputArgument,'secs',3) || ...
+            strncmpi(inputArgument,'samples',4))
+        requestedTimeScale = inputArgument;
+    elseif ischar(inputArgument) && length(inputArgument)>3 && ...
+            (strcmpi(inputArgument(3),'\') || ...
+            strcmpi(inputArgument(1),'/') || ...
+            strcmpi(inputArgument(2),'/') || ...
+            strcmpi(inputArgument(1:2), '\\') || ...
+            strcmpi(inputArgument(end-3), '.'))
+        requestedFileName = inputArgument;
+        assert(exist(requestedFileName, 'file')==2,'The file does not exist.');
+    else
+        error(['Invalid argument ''' inputArgument '''.']);
+    end
+end
+clear next;
+
+% check uV conversion versus data type
+if flagConvertToUv && ~strcmpi(requestedPrecisionType,'double')
+    warning('Conversion to uV requires double precision; updating from %s to comply',requestedPrecisionType);
+    requestedPrecisionType = 'double';
+end
+
+if ~flagReadData
+    warning('Reading the header information only.');
+end
+
+if flagReport
+    disp(['openNSx ' NSx.MetaTags.openNSxver]);
+end
+
+%% Identify data file name, path, and extension
+%  for later use, and validate the entry.
+if isempty(requestedFileName)
+    title = 'Choose an NSx file...';
+    filterSpec = '*.ns1;*.ns2;*.ns3;*.ns4;*.ns5;*.ns6;*.ns6m';
+    if flagFoundGetFile
+        [requestedFileName, requestedFilePath] = getFile(filterSpec, title);
+    else
+        [requestedFileName, requestedFilePath] = uigetfile(filterSpec, title);
+    end
+    assert(ischar(requestedFileName),'No file selected');
+    [~, ~, requestedFileExtension] = fileparts(requestedFileName);
+else
+    if isempty(fileparts(requestedFileName))
+        requestedFileName = which(requestedFileName);
+    end
+    [requestedFilePath,requestedFileName, requestedFileExtension] = fileparts(requestedFileName);
+    requestedFileName = [requestedFileName requestedFileExtension];
+    requestedFilePath  = [requestedFilePath '/'];
+end
+assert(ischar(requestedFileName)||requestedFileName~=0,'Could not identify file to read');
+fileFullPath = fullfile(requestedFilePath, requestedFileName);
+[NSx.MetaTags.FilePath, NSx.MetaTags.Filename, NSx.MetaTags.FileExt] = fileparts(fileFullPath);
+
+% Check to see if 512 setup and calculate offset
+if flagMultiNSP
+    flag512 = regexp(requestedFileName, '-i[0123]-', 'ONCE');
+    if ~isempty(flag512)
+        syncShift = multiNSPSync(fullfile(requestedFilePath, requestedFileName));
+    else
+        flagMultiNSP = 0;
+    end
+end
+
+%% Loading .x files for multiNSP configuration
+if strcmpi(requestedFileExtension(2:4), 'ns6') && length(requestedFileExtension) == 5
+    requestedFilePath(1) = requestedFileName(end);
+    requestedFileName(end) = [];
+end
+
+%% Measure time required to load data
+tic;
+
+%% Process file
+
+FID = fopen([requestedFilePath requestedFileName], 'r', 'ieee-le');
+try
+    
+    %% Read Headers
+    NSx.MetaTags.FileTypeID = fread(FID, [1,8], 'uint8=>char');
+    if strcmpi(NSx.MetaTags.FileTypeID, 'NEURALSG')
+        
+        %% Read Basic Header
+        basicHeaderBytes           = fread(FID, 24, '*uint8');
+        NSx.MetaTags.FileSpec      = '2.1';
+        NSx.MetaTags.SamplingLabel = char(basicHeaderBytes(1:16));
+        NSx.MetaTags.TimeRes       = double(30000);
+        NSx.MetaTags.SamplingFreq  = NSx.MetaTags.TimeRes / double(typecast(basicHeaderBytes(17:20),'uint32'));
+        channelCount               = double(typecast(basicHeaderBytes(21:24),'uint32'));
+        NSx.MetaTags.ChannelCount  = channelCount;
+        
+        %% Read Extended Header
+        extendedHeaderSize = channelCount*4;
+        extendedHeaderBytes = fread(FID, extendedHeaderSize, '*uint8');
+        NSx.MetaTags.ChannelID = typecast(extendedHeaderBytes, 'uint32');
+        try
+            t                          = dir(fileFullPath);
+            NSx.MetaTags.DateTime      = t.date;
+        catch ME2
+            warning('openNSx:NEURALSG_datetime','Could not compute date from file: %s',ME2.message)
+            NSx.MetaTags.DateTime  = '';
+        end
+        timestampSize             = 4;
+    elseif or(strcmpi(NSx.MetaTags.FileTypeID, 'NEURALCD'), strcmpi(NSx.MetaTags.FileTypeID, 'BRSMPGRP'))
+        
+        %% Read Basic Header
+        basicHeaderBytes           = fread(FID, 306, '*uint8');
+        NSx.MetaTags.FileSpec      = [num2str(double(basicHeaderBytes(1))) '.' num2str(double(basicHeaderBytes(2)))];
+        %BasicHeaderSize            = double(typecast(BasicHeader(3:6), 'uint32'));
+        NSx.MetaTags.SamplingLabel = char(basicHeaderBytes(7:22))';
+        NSx.MetaTags.Comment       = char(basicHeaderBytes(23:278))';
+        NSx.MetaTags.TimeRes       = double(typecast(basicHeaderBytes(283:286), 'uint32'));
+        NSx.MetaTags.SamplingFreq  = double(30000 / double(typecast(basicHeaderBytes(279:282), 'uint32')));
+        t                          = double(typecast(basicHeaderBytes(287:302), 'uint16'));
+        channelCount               = double(typecast(basicHeaderBytes(303:306), 'uint32'));
+        NSx.MetaTags.ChannelCount  = channelCount;
+        if strcmpi(NSx.MetaTags.FileTypeID, 'NEURALCD')
+            timestampSize = 4;
+        elseif strcmpi(NSx.MetaTags.FileTypeID, 'BRSMPGRP')
+            timestampSize = 8;
+        end
+        
+        % Removing extra garbage characters from the Comment field.
+        NSx.MetaTags.Comment(find(NSx.MetaTags.Comment==0,1):end) = 0;
+        
+        %% Read Extended Header
+        extendedHeaderSize = double(channelCount * extHeaderEntrySize);
+        extendedHeaderBytes = fread(FID, extendedHeaderSize, '*uint8');
+        for headerIDX = 1:channelCount
+            byteOffset = double((headerIDX-1)*extHeaderEntrySize);
+            NSx.ElectrodesInfo(headerIDX).Type = char(extendedHeaderBytes((1:2)+byteOffset))';
+            assert(strcmpi(NSx.ElectrodesInfo(headerIDX).Type, 'CC'),'extended header not supported');
+            
+            NSx.ElectrodesInfo(headerIDX).ElectrodeID = typecast(extendedHeaderBytes((3:4)+byteOffset), 'uint16');
+            NSx.ElectrodesInfo(headerIDX).Label = char(extendedHeaderBytes((5:20)+byteOffset))';
+            NSx.ElectrodesInfo(headerIDX).ConnectorBank = char(extendedHeaderBytes(21+byteOffset) + ('A' - 1));
+            NSx.ElectrodesInfo(headerIDX).ConnectorPin   = extendedHeaderBytes(22+byteOffset);
+            NSx.ElectrodesInfo(headerIDX).MinDigiValue   = typecast(extendedHeaderBytes((23:24)+byteOffset), 'int16');
+            NSx.ElectrodesInfo(headerIDX).MaxDigiValue   = typecast(extendedHeaderBytes((25:26)+byteOffset), 'int16');
+            NSx.ElectrodesInfo(headerIDX).MinAnalogValue = typecast(extendedHeaderBytes((27:28)+byteOffset), 'int16');
+            NSx.ElectrodesInfo(headerIDX).MaxAnalogValue = typecast(extendedHeaderBytes((29:30)+byteOffset), 'int16');
+            NSx.ElectrodesInfo(headerIDX).AnalogUnits    = char(extendedHeaderBytes((31:46)+byteOffset))';
+            if flagConvertToUv
+                NSx.ElectrodesInfo(headerIDX).Resolution = 1;
+            else
+                NSx.ElectrodesInfo(headerIDX).Resolution = ...
+                    round(double(NSx.ElectrodesInfo(headerIDX).MaxAnalogValue) / double(NSx.ElectrodesInfo(headerIDX).MaxDigiValue),4);
+            end
+            %         if strcmpi(waveformUnits, 'uV')
+            %             NSx.ElectrodesInfo(headerIDX).AnalogUnits    = '1000 nV (raw)   ';
+            %         else
+            %             conversion = int16(double(NSx.ElectrodesInfo(headerIDX).MaxAnalogValue) / double(NSx.ElectrodesInfo(headerIDX).MaxDigiValue)*1000);
+            %             NSx.ElectrodesInfo(headerIDX).AnalogUnits    = [num2str(conversion), ' nV (raw)    '];
+            %         end
+            NSx.ElectrodesInfo(headerIDX).HighFreqCorner = typecast(extendedHeaderBytes((47:50)+byteOffset), 'uint32');
+            NSx.ElectrodesInfo(headerIDX).HighFreqOrder  = typecast(extendedHeaderBytes((51:54)+byteOffset), 'uint32');
+            NSx.ElectrodesInfo(headerIDX).HighFilterType = typecast(extendedHeaderBytes((55:56)+byteOffset), 'uint16');
+            NSx.ElectrodesInfo(headerIDX).LowFreqCorner  = typecast(extendedHeaderBytes((57:60)+byteOffset), 'uint32');
+            NSx.ElectrodesInfo(headerIDX).LowFreqOrder   = typecast(extendedHeaderBytes((61:64)+byteOffset), 'uint32');
+            NSx.ElectrodesInfo(headerIDX).LowFilterType  = typecast(extendedHeaderBytes((65:66)+byteOffset), 'uint16');
+        end
+        
+        % Parse DateTime
+        NSx.MetaTags.DateTimeRaw = t.';
+        NSx.MetaTags.DateTime = datestr(datenum(t(1), t(2), t(4), t(5), t(6), t(7)));
+    else
+        error('Unsupported file spec %s', NSx.MetaTags.FileSpec);
+    end
+    
+    % Check zeropad if timeres is 1e9
+    if NSx.MetaTags.TimeRes > 1e5
+        assert(~flagZeroPad,'No zeropad for nanosecond resolution timestamps');
+    end
+    
+    % Copy ChannelID to MetaTags for filespec 2.2, 2.3, and 3.0 for compatibility with filespec 2.1
+    if or(strcmpi(NSx.MetaTags.FileTypeID, 'NEURALCD'), strcmpi(NSx.MetaTags.FileTypeID, 'BRSMPGRP'))
+        NSx.MetaTags.ChannelID = [NSx.ElectrodesInfo.ElectrodeID]';
+    end
+    
+    %% Identify key points in file
+    f.EOexH = double(ftell(FID));
+    fseek(FID, 0, 'eof');
+    f.EOF = double(ftell(FID));
+    
+    %% Save raw headers for saveNSx
+    NSx.RawData.Headers = [uint8(NSx.MetaTags.FileTypeID(:)); basicHeaderBytes(:); extendedHeaderBytes(:)];
+    
+    %% Determine the number of channels to read
+    if ~flagElectrodeReading
+        if isempty(requestedChanRow)
+            requestedChannels = NSx.MetaTags.ChannelID;
+        else
+            assert(all(requestedChanRow<=channelCount),'Channel numbers must be less than or equal to the total number of channels in the file (%d)',channelCount);
+            requestedChannels = NSx.MetaTags.ChannelID(requestedChanRow);
+            NSx.MetaTags.ChannelCount = length(requestedChannels);
+        end
+    else
+        NSx.MetaTags.ChannelCount = length(requestedChannels);
+    end
+    
+    if isempty(requestedChanRow)
+        requestedChanRow = nan(1,length(requestedChannels));
+        for idx = 1:length(requestedChannels)
+            assert(ismember(requestedChannels(idx), NSx.MetaTags.ChannelID),'Channel %d does not exist in this file',requestedChannels(idx));
+            requestedChanRow(idx) = find(NSx.MetaTags.ChannelID == requestedChannels(idx),1);
+        end
+    end
+    numChansToRead = double(length(min(requestedChanRow):max(requestedChanRow)));
+    
+    %% Central v7.6.0 needs corrections for PTP clock drift - DK 20230303
+    if NSx.MetaTags.TimeRes > 1e5
+        packetSize = 1 + 8 + 4 + channelCount*2; % byte (Header) + uint64 (Timestamp) + uint32 (Samples, always 1) + int16*nChan (Data)
+        numPacketsTotal = floor((f.EOF - f.EOexH)/packetSize);
+        fseek(FID, f.EOexH + 1 + 8, 'bof'); % byte (Header) + uint64 (Timestamp)
+        patchCheck = fread(FID,10,'uint32',packetSize-4); % read "samples" counts from 10 packets
+        if sum(patchCheck) == length(patchCheck) % verify all 1
+            flagOneSamplePerPacket = true;
+        end
+    end
+    
+    %% Identify and describe data segments
+    fseek(FID, f.EOexH, 'bof');
+    if strcmpi(NSx.MetaTags.FileTypeID, 'NEURALSG')
+        NSx.MetaTags.Timestamp = 0; % No timestamp otherwise
+        NSx.MetaTags.DataPoints = double(f.EOF-f.EOexH)/(channelCount*2);
+        NSx.MetaTags.DataDurationSec = NSx.MetaTags.DataPoints/NSx.MetaTags.SamplingFreq;
+    elseif or(strcmpi(NSx.MetaTags.FileTypeID, 'NEURALCD'), strcmpi(NSx.MetaTags.FileTypeID, 'BRSMPGRP'))
+        if flagOneSamplePerPacket
+            
+            % Clock drift patch kills ability to segment files. This check will
+            % allow segments to be reintroduced into the data structures if a
+            % timestamp difference of 200% greater than expected is identified
+            fseek(FID,f.EOexH + 1,'bof'); % + byte (header)
+            
+            % Process file in frames. initialize with the first packet's
+            % timestamp.
+            % For each frame, read the timestamp of the last packet.
+            % if the difference from the previous frame's last timestamp is
+            % larger than expected given consistent sampling rates, define a
+            % segment.
+            % Move to the next frame.
+            ticksPerSample = NSx.MetaTags.TimeRes/NSx.MetaTags.SamplingFreq;
+            minimumPauseLength = requestedMaxTickMultiple*ticksPerSample;
+            timestampFirst = fread(FID,1,'uint64');
+            numPacketsProcessed = 0;
+            segmentTimestamps = nan(1,1e3);
+            segmentTimestamps(1) = timestampFirst;
+            segmentDatapoints = nan(1,1e3);
+            segmentDurations = nan(1,1e3);
+            currSegment = 1;
+            while double(ftell(FID)) < (f.EOF-(packetSize-1-8))
+                
+                % frames have 'packets_per_frame' packets until the end of the
+                % file, when the frame may have fewer packets
+                % number of packets per frame includes first/last packet, which
+                % means there is one fewer gap than the number of packets
+                currPacketStartByte = double(ftell(FID)) - 8 - 1;
+                frameNumPackets = min(requestedPacketsPerFrame, (f.EOF - currPacketStartByte)/packetSize);
+                if abs(round(frameNumPackets)-frameNumPackets)>0.1
+                    warning('File not packet-aligned')
+                end
+                bytesToFrameLastTimestamp = packetSize*(frameNumPackets-1) - 8;
+                
+                % compute the ticks expected to elapse in this frame with the
+                % smallest detectable pause (2x sample time, or 66.6 usec)
+                expectedTicksElapsedNoPause = (frameNumPackets-1) * ticksPerSample;
+                expectedTicksElapsedMinPause = expectedTicksElapsedNoPause + (minimumPauseLength - ticksPerSample);
+                
+                % seek to last packet of this frame and read timestamp
+                fseek(FID, bytesToFrameLastTimestamp, 'cof');
+                timestampLast = fread(FID,1,'uint64');
+                
+                % check whether elapsed time for this frame meets or exceeds
+                % expected length with minimum gap
+                actualTicksElapsed = timestampLast - timestampFirst;
+                if actualTicksElapsed >= expectedTicksElapsedMinPause
+                    
+                    % a gap exists in this frame; we need to identify where it
+                    % occurs
+                    % save file pointer position
+                    currBytePosition = ftell(FID);
+                    
+                    % rewind to prior last_timestamp
+                    fseek(FID, -(bytesToFrameLastTimestamp+8+8), 'cof');
+                    
+                    % read all timestamps in this frame
+                    timestamps = fread(FID, frameNumPackets, 'uint64', packetSize-8)';
+                    
+                    % find gaps and store if found
+                    tsDiffs = diff(timestamps);
+                    vals = find(tsDiffs > minimumPauseLength);
+                    for jj=1:length(vals)
+                        numDatapointsLastSegment = numPacketsProcessed - nansum(segmentDatapoints) + vals(jj);
+                        segmentDatapoints(currSegment) = numDatapointsLastSegment;
+                        segmentDurations(currSegment) = timestamps(vals(jj)) - segmentTimestamps(currSegment) + 1;
+                        segmentTimestamps(currSegment + 1) = timestamps(vals(jj) + 1);
+                        currSegment = currSegment + 1;
+                    end
+                    
+                    % restore file pointer position
+                    fseek(FID, currBytePosition, 'bof');
+                end
+                
+                % update for next round
+                % -1 on the number of packets processed because the last packet
+                % is included in the next frame also
+                timestampFirst = timestampLast;
+                numPacketsProcessed = numPacketsProcessed + frameNumPackets - 1;
+            end
+            numPacketsProcessed = numPacketsProcessed + 1; % account for the overlapped sample on each frame
+            assert(numPacketsProcessed == numPacketsTotal, 'Incosistent number of packets processed (%d) versus number of packets in file (%d)',numPacketsProcessed,(f.EOF-f.EOexH)/packetSize);
+            
+            % compute number of datapoints in the last segment
+            % add one to the number of packets processed to account for the
+            % last packet of the file not being included in a subsequent frame
+            segmentDatapoints(currSegment) = numPacketsProcessed - nansum(segmentDatapoints);
+            segmentDurations(currSegment) = timestampLast - segmentTimestamps(currSegment) + 1;
+            
+            % add into NSx structure
+            NSx.MetaTags.Timestamp = segmentTimestamps(1:currSegment);
+            NSx.MetaTags.DataPoints = segmentDatapoints(1:currSegment);
+            NSx.MetaTags.DataDurationSec = segmentDurations(1:currSegment)/NSx.MetaTags.TimeRes;
+            file.MetaTags.DataDurationTimeRes = segmentDurations(1:currSegment);
+        else
+            segmentCount = 0;
+            while double(ftell(FID)) < f.EOF
+                headerByte = fread(FID, 1, 'uint8=>double');
+                if headerByte ~= 1
+                    % Fixing another bug in Central 6.01.00.00 TOC where DataPoints is
+                    % not written back into the Data Header
+                    %% BIG NEEDS TO BE FIXED
+                    NSx.MetaTags.DataPoints = floor(double(f.EOF - (f.EOexH+1+timestampSize+4))/(channelCount*2));
+                    NSx.MetaTags.DataDurationSec = NSx.MetaTags.DataPoints/NSx.MetaTags.SamplingFreq;
+                    break;
+                end
+                segmentCount = segmentCount + 1;
+                if strcmpi(NSx.MetaTags.FileTypeID, 'NEURALCD')
+                    startTimestamp = fread(FID, 1, 'uint32');
+                elseif strcmpi(NSx.MetaTags.FileTypeID, 'BRSMPGRP')
+                    startTimestamp = fread(FID, 1, 'uint64');
+                end
+                if flagMultiNSP
+                    
+                    % close existing (read-only) file descriptor
+                    currBytePosition = ftell(FID);
+                    fclose(FID);
+                    
+                    % open a file descriptor for read/write, write, and close
+                    FID = fopen([requestedFilePath requestedFileName], 'r+', 'ieee-le');
+                    startTimestamp = startTimestamp + syncShift;
+                    fseek(FID, -timestampSize, 'cof');
+                    fwrite(FID, startTimestamp, '*uint32');
+                    fclose(FID);
+                    
+                    % re-open read-only and seek to remembered position
+                    FID = fopen([requestedFilePath requestedFileName], 'r', 'ieee-le');
+                    fseek(FID,currBytePosition,'bof');
+                end
+                NSx.MetaTags.Timestamp(segmentCount) = startTimestamp;
+                NSx.MetaTags.DataPoints(segmentCount) = fread(FID, 1, 'uint32=>double');
+                NSx.MetaTags.DataDurationSec(segmentCount) = NSx.MetaTags.DataPoints(segmentCount)/NSx.MetaTags.SamplingFreq;
+                file.MetaTags.DataDurationTimeRes(segmentCount) = startTimestamp*NSx.MetaTags.TimeRes/NSx.MetaTags.SamplingFreq;
+                fseek(FID, NSx.MetaTags.DataPoints(segmentCount) * channelCount * 2, 'cof');
+
+                % Fixing the bug in 6.01.00.00 TOC where DataPoints is not
+                % updated and is left as 0
+                % NSx.MetaTags.DataPoints(segmentCount) = (f.EOData(segmentCount)-f.BOData(segmentCount))/(ChannelCount*2);
+            end
+        end
+    end
+    
+    %% Calculate file pointers for data
+    if strcmpi(NSx.MetaTags.FileTypeID, 'NEURALSG')
+        % Determining DataPoints
+        f.BOData = f.EOexH;
+        f.EOData = f.EOF;
+    elseif or(strcmpi(NSx.MetaTags.FileTypeID, 'NEURALCD'), strcmpi(NSx.MetaTags.FileTypeID, 'BRSMPGRP'))
+        byteOffset = 1 + timestampSize + 4;
+        if flagOneSamplePerPacket
+            segmentOffset = f.EOexH;
+            f.BOData = segmentOffset + byteOffset + [0 packetSize*cumsum(NSx.MetaTags.DataPoints(1:end-1))];
+            f.EOData = segmentOffset + packetSize*cumsum(NSx.MetaTags.DataPoints);
+        else
+            segmentOffset = f.EOexH + (1:length(NSx.MetaTags.DataPoints))*byteOffset;
+            f.BOData = segmentOffset + [0 cumsum(channelCount*NSx.MetaTags.DataPoints(1:end-1)*2)];
+            f.EOData = segmentOffset + 2*channelCount*cumsum(NSx.MetaTags.DataPoints) - 1;
+        end
+    end
+    
+    % Determining if the file has a pause in it
+    if length(NSx.MetaTags.DataPoints) > 1
+        NSx.RawData.PausedFile = 1;
+    end
+    
+    
+    %% Save data headers for saveNSx
+    dataHeaderBytes = cell(1,length(f.BOData));
+    for ss = 1:length(f.BOData)
+        headerByteSize = 1 + timestampSize + 4;
+        fseek(FID, f.BOData(ss)-headerByteSize, 'bof');
+        dataHeaderBytes{ss} = fread(FID, headerByteSize, '*uint8');
+    end
+    NSx.RawData.DataHeader = cat(1,dataHeaderBytes{:});
+    
+    
+    %% Remove extra ElectrodesInfo for channels not read
+    if or(strcmpi(NSx.MetaTags.FileTypeID, 'NEURALCD'), strcmpi(NSx.MetaTags.FileTypeID, 'BRSMPGRP'))
+        for headerIDX = length(NSx.ElectrodesInfo):-1:1
+            if ~ismember(headerIDX, requestedChanRow)
+                NSx.ElectrodesInfo(headerIDX) = [];
+            end
+        end
+    end
+    
+    %% Identify and validate requested first and last data points
+    % Note that new files that use precision time protocol (PTP), for which
+    % there is one sample per packet and hence the user request translates
+    % to a starting and ending data packet. In older NSx files, there were
+    % multiple samples per packet and the user request is for a starting
+    % sample (which would exist inside a data packet). This code refers to
+    % "data points" as a broad term to encapsulate both scenarios.
+    if ~flagModifiedTime
+        
+        % default whole file
+        requestedStartDataPoint = 1;
+        requestedEndDataPoint = sum(NSx.MetaTags.DataPoints);
+    else
+        
+        % TO-DO: utilize Gemini sample-by-sample timestamps
+        switch requestedTimeScale
+            case {'sec', 'secs', 'second', 'seconds'}
+                
+                % convert seconds to samples
+                requestedStartDataPoint = requestedStartValue * NSx.MetaTags.SamplingFreq + 1;
+                requestedEndDataPoint = requestedEndValue * NSx.MetaTags.SamplingFreq;
+            case {'min', 'mins', 'minute', 'minutes'}
+                
+                % convert minutes to samples
+                requestedStartDataPoint = requestedStartValue * NSx.MetaTags.SamplingFreq * 60 + 1;
+                requestedEndDataPoint = requestedEndValue * NSx.MetaTags.SamplingFreq * 60;
+            case {'hour', 'hours'}
+                
+                % convert hours to samples
+                requestedStartDataPoint = requestedStartValue * NSx.MetaTags.SamplingFreq * 3600 + 1;
+                requestedEndDataPoint = requestedEndValue * NSx.MetaTags.SamplingFreq * 3600;
+            case {'sample','samples'}
+                
+                % carry over samples
+                requestedStartDataPoint = requestedStartValue;
+                requestedEndDataPoint = requestedEndValue;
+            otherwise
+                
+                % should never get here based on input argument processing
+                error('Unknown requested time scale');
+        end
+    end
+    
+    % validate start and end data points
+    assert(requestedEndDataPoint>=requestedStartDataPoint,'Start data point (%d) must be less than the end data point (%d)',requestedStartDataPoint,requestedEndDataPoint);
+    assert(requestedStartDataPoint<=sum(NSx.MetaTags.DataPoints),'Start data point (%d) is greater than total number of data point (%d)',requestedStartDataPoint,sum(NSx.MetaTags.DataPoints));
+    if requestedStartDataPoint <= 0
+        warning('Start data point (%d) must be greater than or equal to 1; updating to comply.',requestedStartDataPoint);
+        requestedStartDataPoint = 1;
+    end
+    if requestedEndDataPoint > sum(NSx.MetaTags.DataPoints)
+        warning('End data point (%d) must be less than or equal to the total number of data points (%d).',requestedEndDataPoint,sum(NSx.MetaTags.DataPoints));
+        response = input('Do you wish to update the last requested data point to last one available in the file and continue? (y/N) ', 's');
+        if strcmpi(response,'y')
+            warning('Changed end data point from %d to %d',requestedEndDataPoint,sum(NSx.MetaTags.DataPoints));
+            requestedEndDataPoint = sum(NSx.MetaTags.DataPoints);
+        else
+            error('Invalid last requested data point');
+        end
+    end
+    
+    %% Identify data segments containing requested packets
+    requestedSegments = nan(1,2); % first and last requested segments
+    startTimeStampShift = 0;
+    
+    % user requested specific data points: look for start/end segments
+    % containing these data points
+    if flagModifiedTime
+        dataPointOfInterest = requestedStartDataPoint;
+        segmentStartDataPoint = zeros(1,length(NSx.MetaTags.DataPoints));
+        segmentDataPoints = zeros(1,length(NSx.MetaTags.DataPoints));
+        for currSegment = 1:length(NSx.MetaTags.DataPoints)
+            if dataPointOfInterest <= sum(NSx.MetaTags.DataPoints(1:currSegment))
+                if all(isnan(requestedSegments))
+                    if currSegment == 1
+                        segmentStartDataPoint(currSegment) = dataPointOfInterest;
+                    else
+                        segmentStartDataPoint(currSegment) = dataPointOfInterest - sum(NSx.MetaTags.DataPoints(1:currSegment-1));
+                    end
+                    startTimeStampShift = (segmentStartDataPoint(currSegment)-1) * NSx.MetaTags.TimeRes / NSx.MetaTags.SamplingFreq;
+                    if requestedEndDataPoint <= sum(NSx.MetaTags.DataPoints(1:currSegment))
+                        segmentDataPoints(currSegment) = requestedEndDataPoint - sum(NSx.MetaTags.DataPoints(1:currSegment-1)) - segmentStartDataPoint(currSegment) + 1;
+                        requestedSegments = [currSegment currSegment];
+                        break;
+                    end
+                    segmentDataPoints(currSegment) = sum(NSx.MetaTags.DataPoints(1:currSegment)) - dataPointOfInterest + 1;
+                    dataPointOfInterest = requestedEndDataPoint;
+                else
+                    segmentStartDataPoint(currSegment) = 1;
+                    if currSegment == 1
+                        segmentDataPoints(currSegment) = dataPointOfInterest;
+                    else
+                        segmentDataPoints(currSegment) = dataPointOfInterest - sum(NSx.MetaTags.DataPoints(1:currSegment-1));
+                        requestedSegments(2) = currSegment;
+                    end
+                    break;
+                end
+                requestedSegments(1) = currSegment;
+            else
+                if all(isnan(requestedSegments))
+                    segmentStartDataPoint(currSegment) = NSx.MetaTags.DataPoints(currSegment);
+                    segmentDataPoints(currSegment) = 0;
+                elseif isnan(requestedSegments(2))
+                    segmentStartDataPoint(currSegment) = 1;
+                    segmentDataPoints(currSegment) = NSx.MetaTags.DataPoints(currSegment);
+                else
+                    segmentStartDataPoint(currSegment) = 1;
+                    segmentDataPoints(currSegment) = 0;
+                end
+            end
+        end
+    else
+        requestedSegments = [1 length(f.BOData)];
+        segmentStartDataPoint = ones(1,length(f.BOData));
+        segmentDataPoints = NSx.MetaTags.DataPoints;
+    end
+    
+    % calculate total number of data points requested
+    numDataPointsRequested = sum(floor(segmentDataPoints/requestedSkipFactor));
+    
+    
+    %% Read data
+    file.MetaTags.DataPoints = NSx.MetaTags.DataPoints;
+    file.MetaTags.DataDurationSec = NSx.MetaTags.DataDurationSec;
+    file.MetaTags.Timestamp = NSx.MetaTags.Timestamp;
+    if flagReadData
+        
+        % loop over requested data segments
+        NSx.Data = cell(1,diff(requestedSegments)+1);
+        for currSegment = requestedSegments(1):requestedSegments(2)
+            outputSegment = currSegment - requestedSegments(1) + 1;
+            
+            % seek to start of data
+            fseek(FID, f.BOData(currSegment), 'bof');
+            
+            % seek to first requested packet in the current segment
+            if flagOneSamplePerPacket
+                fseek(FID, (segmentStartDataPoint(currSegment) - 1) * packetSize, 'cof');
+            else
+                fseek(FID, (segmentStartDataPoint(currSegment) - 1) * 2 * channelCount, 'cof');
+            end
+            
+            % seek to first requested channel in the current packet
+            fseek(FID, (find(NSx.MetaTags.ChannelID == min(requestedChannels))-1) * 2, 'cof');
+            
+            % set up parameters for reading data
+            precisionString = sprintf('%d*int16=>%s',numChansToRead,requestedPrecisionType);
+            outputDimensions = [numChansToRead floor(segmentDataPoints(currSegment)/requestedSkipFactor)];
+            if flagOneSamplePerPacket
+                bytesToSkipNormal = packetSize - 2*numChansToRead; % standard (i.e., skip factor==1)
+                bytesSkipFactor = packetSize*(requestedSkipFactor - 1); % additional to skip (skip factor > 1)
+            else
+                bytesToSkipNormal = 2*(channelCount - numChansToRead);
+                bytesSkipFactor = 2*channelCount*(requestedSkipFactor-1);
+            end
+            bytesToSkip = bytesToSkipNormal + bytesSkipFactor; % total
+            
+            % read data
+            NSx.Data{outputSegment} = fread(FID, outputDimensions, precisionString, bytesToSkip);
+            
+            % define user tags: info specific to data being read
+            NSx.MetaTags.Timestamp = NSx.MetaTags.Timestamp(requestedSegments(1):requestedSegments(2));
+            NSx.MetaTags.Timestamp(1) = NSx.MetaTags.Timestamp(1) + startTimeStampShift;
+            NSx.MetaTags.DataPoints = cellfun(@(x) size(x,2), NSx.Data, 'UniformOutput', true);
+            NSx.MetaTags.DataDurationSec = NSx.MetaTags.DataDurationSec(requestedSegments(1):requestedSegments(2));
+            NSx.MetaTags.DataDurationSec(1) = NSx.MetaTags.DataDurationSec(1) - (segmentStartDataPoint(requestedSegments(1))-1)/NSx.MetaTags.SamplingFreq;
+            NSx.MetaTags.DataDurationSec(end) = NSx.MetaTags.DataPoints(end)/NSx.MetaTags.SamplingFreq;
+        end
+        
+        % verify amount of data read from disk
+        numDataPointsRead = sum(cellfun(@(x)size(x,2),NSx.Data));
+        if numDataPointsRead~=numDataPointsRequested
+            warning('Expected to read %d data points, but output has %d data points.',numDataPointsRequested,numDataPointsRead);
+        end
+    end
+catch ME
+    fclose(FID);
+    rethrow(ME);
+end
+fclose(FID);
+
+%% Bug fix
+% Fix a bug in 6.03 where data packets with 0 length may be added
+if any(NSx.MetaTags.DataPoints == 0) && flagReadData
+    segmentsThatAreZero = find(NSx.MetaTags.DataPoints == 0);
+    NSx.MetaTags.DataPoints(segmentsThatAreZero) = [];
+    NSx.MetaTags.DataDurationSec(segmentsThatAreZero) = [];
+    NSx.MetaTags.Timestamp(segmentsThatAreZero) = [];
+    NSx.Data(segmentsThatAreZero) = [];
+end
+
+%% Remove extra channels that were read, but weren't supposed to be read
+% Commenting this section out since I think that previous code should
+% capture this - DK 20230303
+% channelThatWereRead = min(userRequestedChanRow):max(userRequestedChanRow);
+% if ~isempty(setdiff(channelThatWereRead,userRequestedChanRow))
+% 	deleteChannels = setdiff(channelThatWereRead, userRequestedChanRow) - min(userRequestedChanRow) + 1;
+%     if NSx.RawData.PausedFile
+%         for segIDX = 1:size(NSx.Data,2)
+%             NSx.Data{segIDX}(deleteChannels,:) = [];
+%         end
+%     else
+%         NSx.Data(deleteChannels,:) = [];
+%     end
+% end
+
+%% Adjust the ChannelID variable to match the read electrodes
+channelIDToDelete = setdiff(1:channelCount, requestedChanRow);
+NSx.MetaTags.ChannelID(channelIDToDelete) = [];
+
+%% Zero-pad data if requested
+if flagZeroPad
+    
+    % only operate on first data segment
+    currSegment = 1;
+    
+    % compute how many zeros and total number of values to add
+    numZerosToAdd = floor(NSx.MetaTags.Timestamp(currSegment) / requestedSkipFactor);
+    if flagMultiNSP
+        numZerosToAdd = numZerosToAdd + syncShift;
+    end
+    numValuesToAdd = NSx.MetaTags.ChannelCount * numZerosToAdd;
+    
+    % sanity check
+    if strcmpi(NSx.MetaTags.FileTypeID, 'BRSMPGRP')
+        
+        % calculate how many values and how many bytes
+        numValuesOfData = sum(cellfun(@numel,NSx.Data));
+        if strcmpi(requestedPrecisionType,'int16')
+            numBytesToAdd = numValuesToAdd*2;
+            numBytesOfData = numValuesOfData*2;
+        elseif strcmpi(requestedPrecisionType,'double')
+            numBytesToAdd = numValuesToAdd*8;
+            numBytesOfData = numValuesOfData*8;
+        end
+        
+        % check whether to show the warning
+        flagShowZeroPadWarning = 1;
+        if flagFoundSettingsManager
+            flagShowZeroPadWarning = NPMKSettings.ShowZeroPadWarning;
+        end
+        
+        % generate warning and ask to continue
+        if NSx.MetaTags.Timestamp(1) > 30000 && flagShowZeroPadWarning
+            warning('Zero padding would add %d bytes to data which already require %d bytes in memory', numBytesToAdd, numBytesOfData);
+            response = input('Do you wish to continue? (y/N) ', 's');
+            if ~strcmpi(response, 'y')
+                warning('Turned off zero padding by user request');
+                flagZeroPad = 0;
+            end
+        end
+        
+        % check on continuing to show this warning
+        if flagFoundSettingsManager
+            response = input('Do you want NPMK to continue to ask you about this every time? (Y/n) ', 's');
+            if ~strcmpi(response, 'n')
+                NPMKSettings.ShowZeroPadWarning = 1;
+            else
+                NPMKSettings.ShowZeroPadWarning = 0;
+            end
+            settingsManager(NPMKSettings);
+        end
+    end
+    
+    % perform zero padding
+    % (flagZeroPad may be set to false above, so need to re-evaluate)
+    if requestedStartDataPoint == 1 && flagZeroPad
+        
+        % only for the first data segment
+        if flagReadData
+            NSx.Data{currSegment} = [zeros(NSx.MetaTags.ChannelCount, numZerosToAdd, requestedPrecisionType) NSx.Data{currSegment}];
+        end
+        
+        % update metadata
+        NSx.MetaTags.DataPoints(currSegment) = size(NSx.Data{currSegment},2);
+        NSx.MetaTags.Timestamp(currSegment) = 0;
+        NSx.MetaTags.DataDurationSec(currSegment) = size(NSx.Data{currSegment},2)/NSx.MetaTags.SamplingFreq;
+    end
+end
+
+
+%% Adjust for the data's unit.
+if flagConvertToUv
+    NSx.Data = cellfun(@(x) bsxfun(@rdivide, x, 1./(double([NSx.ElectrodesInfo.MaxAnalogValue])./double([NSx.ElectrodesInfo.MaxDigiValue]))'),NSx.Data ,'UniformOutput',false);
+else
+    flagShowuVWarning = 1;
+    if flagFoundSettingsManager
+        flagShowuVWarning = NPMKSettings.ShowuVWarning;
+    end
+    if flagShowuVWarning
+        warning('Note that data are in units of 1/4 µV; see ''uv'' argument.');
+    end
+    if flagShowuVWarning && flagFoundSettingsManager
+        response = input('Do you want NPMK to continue to warn you about this every time? (Y/n) ', 's');
+        if ~strcmpi(response, 'n')
+            NPMKSettings.ShowuVWarning = 1;
+        else
+            NPMKSettings.ShowuVWarning = 0;
+        end
+        settingsManager(NPMKSettings);
+    end
+end
+
+%% Add implementation of samplealign for cases where it is needed
+if flagOneSamplePerPacket && flagAlign
+    for ii = 1:length(NSx.Data)
+        fileDataLength = file.MetaTags.DataPoints(ii);
+        fileDuration = file.MetaTags.DataDurationTimeRes(ii);
+
+        % Calculate the ratio between time gaps and expected time gap
+        % based on the sampling rate of the recording. A recording
+        % where the claimed sampling rate and true sampling rate based
+        % off PTP time are identical will have a ratio of 1;
+        samplingRates = fileDuration/fileDataLength/NSx.MetaTags.TimeRes*NSx.MetaTags.SamplingFreq;
+
+        % Calculate the number of samples that should be added or
+        % removed
+        addedSamples = round((samplingRates-1)*fileDataLength);
+
+        % Establish where the points should be added or removed
+        gapIndex = round(fileDataLength/(abs(addedSamples)+1));
+
+        % calculate the portion of samples added/subtracted to the
+        % requested data, which may be shorter than the full file
+        % use floor because we need addedsamples+1 sections to avoid
+        % adding/subtracting samples at the beginning or end of the data.
+        addedSamples = floor(addedSamples * NSx.MetaTags.DataPoints(ii)/fileDataLength);
+        if addedSamples == 0
+            continue;
+        end
+        
+        % split into cell arrays
+        dim1Size = size(NSx.Data{ii},1);
+        if gapIndex >= size(NSx.Data{ii},2)
+            if abs(addedSamples)>1
+                warning('Expected to add or remove only one sample')
+            end
+            dim2Size = [round(size(NSx.Data{ii},2)/2) size(NSx.Data{ii},2)-round(size(NSx.Data{ii},2)/2)];
+        else
+            dim2Size = [repmat(gapIndex,1,abs(addedSamples)) size(NSx.Data{ii},2) - sum(repmat(gapIndex,1,abs(addedSamples)))];
+        end
+        NSx.Data{ii} = mat2cell(NSx.Data{ii},dim1Size,dim2Size);
+
+        % add or subtract
+        if abs(addedSamples)==1
+            sampleString = sprintf('%d sample',abs(addedSamples));
+            whereString = 'at midpoint';
+        else
+            sampleString = sprintf('%d samples',abs(addedSamples));
+            whereString = 'evenly spaced';
+        end
+        if length(NSx.Data)==1
+            segmentString = 'the data';
+        else
+            segmentString = sprintf('data segment %d/%d',ii,length(NSx.Data));
+        end
+        if addedSamples>0
+            NSx.Data{ii}(1:end-1) = cellfun(@(x) [x x(:,end)], NSx.Data{ii}(1:end-1), 'UniformOutput',false);
+            warning('Added %s to %s (%s) for clock drift alignment',sampleString,segmentString,whereString)
+        elseif addedSamples<0
+            NSx.Data{ii}(1:end-1) = cellfun(@(x) x(:,1:end-1), NSx.Data{ii}(1:end-1), 'UniformOutput',false);
+            warning('Removed %s from %s (%s) for clock drift alignment',sampleString,segmentString,whereString)
+        end
+
+        % combine to form the full data again
+        NSx.Data{ii} = cat(2,NSx.Data{ii}{:});
+
+        % recompute some metadata
+        NSx.MetaTags.DataPoints(ii) = size(NSx.Data{ii},2);
+        NSx.MetaTags.DataDurationSec(ii) = size(NSx.Data{ii},2)/NSx.MetaTags.SamplingFreq;
+    end
+end
+
+% Convert data points in sample to seconds
+NSx.MetaTags.DataPointsSec = double(NSx.MetaTags.DataPoints)/NSx.MetaTags.SamplingFreq;
+
+% Remove the cell if there is only one recorded segment present
+if iscell(NSx.Data) && length(NSx.Data)==1
+    NSx.Data = NSx.Data{1};
+end
+
+% Display a report of basic file information and the Basic Header.
+if flagReport
+    disp( '*** FILE INFO **************************');
+    disp(['File Path          = '  NSx.MetaTags.FilePath]);
+    disp(['File Name          = '  NSx.MetaTags.Filename]);
+    disp(['File Extension     = '  NSx.MetaTags.FileExt]);
+    disp(['File Version       = '  NSx.MetaTags.FileSpec]);
+    disp(['Duration (seconds) = '  num2str(NSx.MetaTags.DataDurationSec)]);
+    disp(['Total Datapoints   = '  num2str(NSx.MetaTags.DataPoints)]);
+    disp(' ');
+    disp( '*** BASIC HEADER ***********************');
+    disp(['File Type ID       = '  NSx.MetaTags.FileTypeID]);
+    disp(['Sample Frequency   = '  num2str(double(NSx.MetaTags.SamplingFreq))]);
+    disp(['Electrodes Read    = '  num2str(double(NSx.MetaTags.ChannelCount))]);
+    disp(['Datapoints Read    = '  num2str(size(NSx.Data,2))]);
+end
+
+% Create output variable in user workspace even if no output argument
+outputName = ['NS' requestedFileExtension(4)];
+if (nargout == 0)
+    assignin('caller', outputName, NSx);
+else
+    varargout{1} = NSx;
+end
+
+% Print the load time
+if flagReport
+    disp(['The load time for ' outputName ' file was ' num2str(toc, '%0.1f') ' seconds.']);
+end
+
 end